#!/usr/bin/env python

"""
CPAchecker is a tool for configurable software verification.
This file is part of CPAchecker.

Copyright (C) 2007-2012  Dirk Beyer
All rights reserved.

Licensed under the Apache License, Version 2.0 (the "License");
you may not use this file except in compliance with the License.
You may obtain a copy of the License at

    http://www.apache.org/licenses/LICENSE-2.0

Unless required by applicable law or agreed to in writing, software
distributed under the License is distributed on an "AS IS" BASIS,
WITHOUT WARRANTIES OR CONDITIONS OF ANY KIND, either express or implied.
See the License for the specific language governing permissions and
limitations under the License.


CPAchecker web page:
  http://cpachecker.sosy-lab.org
"""

from datetime import date

import threading
try:
  import Queue
except ImportError: # Queue was renamed to queue in Python 3
  import queue as Queue

import time
import glob
import logging
import optparse
import os
import platform
import re
import resource
import signal
import subprocess
import sys
import xml.etree.ElementTree as ET

CSV_SEPARATOR = "\t"

BUG_SUBSTRING_LIST = ['bug', 'unsafe']


BYTE_FACTOR = 1024 # byte in kilobyte

# colors for column status in terminal
USE_COLORS = True
COLOR_GREEN = "\033[32;1m{0}\033[m"
COLOR_RED = "\033[31;1m{0}\033[m"
COLOR_ORANGE = "\033[33;1m{0}\033[m" # not orange, magenta
COLOR_MAGENTA = "\033[35;1m{0}\033[m"
COLOR_DIC = {"correctSafe": COLOR_GREEN,
             "correctUnsafe": COLOR_GREEN,
             "unknown": COLOR_ORANGE,
             "error": COLOR_MAGENTA,
             "wrongUnsafe": COLOR_RED,
             "wrongSafe": COLOR_RED}


# the number of digits after the decimal separator of the time column,
# for the other columns it can be configured in the xml-file
TIME_PRECISION = 2

USE_ONLY_DATE = False # use date or date+time for filenames


# next lines are needed for stopping the script
WORKER_THREADS = []
SUB_PROCESSES = set()
SUB_PROCESSES_LOCK = threading.Lock()
STOPPED_BY_INTERRUPT = False


class Benchmark:
    """
    The class Benchmark manages the import of files, options, columns and
    the tool from a benchmarkFile.
    """

    def __init__(self, benchmarkFile):
        """
        The constructor of Benchmark reads the files, options, columns and the tool
        from the xml-file.
        """
        logging.debug("I'm loading the benchmark {0}.".format(benchmarkFile))

        self.benchmarkFile = benchmarkFile
        root = ET.ElementTree().parse(benchmarkFile)

        # get benchmark-name
        self.name = os.path.basename(benchmarkFile)[:-4] # remove ending ".xml"

        # get current date as String to avoid problems, if script runs over midnight
        if USE_ONLY_DATE:
            self.date = str(date.today())
        else:
            self.date = time.strftime("%y-%m-%d.%H%M", time.localtime())

        # get tool
        self.tool = root.get("tool")
        self.run_func = eval("run_" + self.tool)

        logging.debug("The tool to be benchmarked is {0}.".format(repr(self.tool)))

        self.rlimits = {}
        keys = list(root.keys())
        if ("memlimit" in keys):
            limit = int(root.get("memlimit")) * BYTE_FACTOR * BYTE_FACTOR
            self.rlimits[resource.RLIMIT_AS] = (limit, limit)
        if ("timelimit" in keys):
            limit = int(root.get("timelimit"))
            self.rlimits[resource.RLIMIT_CPU] = (limit, limit)

        # override limits from xml with option-given limits
        if options.memorylimit != None:
            memorylimit = int(options.memorylimit)
            if memorylimit == -1: # infinity
                if resource.RLIMIT_AS in self.rlimits:
                    self.rlimits.pop(resource.RLIMIT_AS)                
            else:
                memorylimit = memorylimit * BYTE_FACTOR * BYTE_FACTOR
                self.rlimits[resource.RLIMIT_AS] = (memorylimit, memorylimit)

        if options.timelimit != None:
            timelimit = int(options.timelimit)
            if timelimit == -1: # infinity
                if resource.RLIMIT_CPU in self.rlimits:
                    self.rlimits.pop(resource.RLIMIT_CPU)                
            else:
                self.rlimits[resource.RLIMIT_CPU] = (timelimit, timelimit)

        # get number of threads, default value is 1
        self.numOfThreads = int(root.get("threads")) if ("threads" in keys) else 1
        if options.numOfThreads != None:
            self.numOfThreads = int(options.numOfThreads)
        if self.numOfThreads < 1:
            logging.error("At least ONE thread must be given!")
            sys.exit()

        # get global options
        self.options = getOptions(root)

        # get columns
        self.columns = self.loadColumns(root.find("columns"))

        # get global files, they are tested in all tests
        globalSourcefiles = root.findall("sourcefiles")

        # get benchmarks
        self.tests = []
        for testTag in root.findall("test"):
            self.tests.append(Test(testTag, self, globalSourcefiles))

        self.outputHandler = OutputHandler(self)


    def loadColumns(self, columnsTag):
        """
        @param columnsTag: the columnsTag from the xml-file
        @return: a list of Columns()
        """

        logging.debug("I'm loading some columns for the outputfile.")
        columns = []
        if columnsTag != None: # columnsTag is optional in xml-file
            for columnTag in columnsTag.findall("column"):
                text = columnTag.text
                title = columnTag.get("title", text)
                numberOfDigits = columnTag.get("numberOfDigits") # digits behind comma
                column = Column(text, title, numberOfDigits)
                columns.append(column)
                logging.debug('Column "{0}" with title "{1}" loaded from xml-file.'
                          .format(column.text, column.title))
        return columns


class Test:
    """
    The class Test manages the import of files and options of a test.
    """

    def __init__(self, testTag, benchmark, globalSourcefileTags=[]):
        """
        The constructor of Test reads testname and the filenames from testTag.
        Filenames can be included or excluded, and imported from a list of
        names in another file. Wildcards and variables are expanded.
        @param testTag: a testTag from the xml-file
        """

        self.benchmark = benchmark

        # get name of test, name is optional, the result can be "None"
        self.name = testTag.get("name")

        # get all test-specific options from testTag
        self.options = getOptions(testTag)

        # get all runs, a run contains one sourcefile with options
        self.runs = self.getRuns(globalSourcefileTags + testTag.findall("sourcefiles"))


    def getRuns(self, sourcefilesTagList):
        '''
        This function returns a list of Runs (filename with options).
        The files and their options are taken from the list of sourcefilesTags.
        '''
        runs = []

        for sourcefilesTag in sourcefilesTagList:
            # get list of filenames
            sourcefiles = self.getSourcefiles(sourcefilesTag)

            # get file-specific options for filenames
            fileOptions = getOptions(sourcefilesTag)

            for sourcefile in sourcefiles:
                runs.append(Run(sourcefile, fileOptions, self))

        return runs


    def getSourcefiles(self, sourcefilesTag):
        sourcefiles = []

        # get included sourcefiles
        for includedFiles in sourcefilesTag.findall("include"):
            sourcefiles += self.getFileList(includedFiles.text)

        # get sourcefiles from list in file
        for includesFilesFile in sourcefilesTag.findall("includesfile"):

            for file in self.getFileList(includesFilesFile.text):
                fileDir = os.path.dirname(file)

                # check for code (if somebody changes 'include' and 'includesfile')
                if Util.isCode(file):
                    logging.error("'" + file + "' is no includesfile (set-file).\n" + \
                        "please check your benchmark-xml-file or remove bracket '{' from this file.")
                    sys.exit()

                # read files from list
                fileWithList = open(file, "r")
                for line in fileWithList:

                    # strip() removes 'newline' behind the line
                    line = line.strip()

                    # ignore comments and empty lines
                    if not Util.isComment(line):
                        sourcefiles += self.getFileList(line, fileDir)

                fileWithList.close()

        # remove excluded sourcefiles
        for excludedFiles in sourcefilesTag.findall("exclude"):
            excludedFilesList = self.getFileList(excludedFiles.text)
            for excludedFile in excludedFilesList:
                sourcefiles = Util.removeAll(sourcefiles, excludedFile)

        return sourcefiles


    def getFileList(self, shortFile, root=""):
        """
        The function getFileList expands a short filename to a sorted list
        of filenames. The short filename can contain variables and wildcards.
        If root is given and shortFile is not absolute, root and shortFile are joined.
        """
        # store shortFile for fallback
        shortFileFallback = shortFile

        # replace vars like ${benchmark_path},
        # with converting to list and back, we can use the function 'substituteVars()'
        shortFileList = substituteVars([shortFile], self)
        assert len(shortFileList) == 1
        shortFile = shortFileList[0]

        # 'join' ignores root, if shortFile is absolute.
        # 'normpath' replaces 'A/foo/../B' with 'A/B', for pretty printing only
        shortFile = os.path.normpath(os.path.join(root, shortFile))

        # expand tilde and variables
        expandedFile = os.path.expandvars(os.path.expanduser(shortFile))

        # expand wildcards
        fileList = glob.glob(expandedFile)

        # sort alphabetical,
        # if list is emtpy, sorting returns None, so better do not sort
        if len(fileList) != 0:
            fileList.sort()

        if expandedFile != shortFile:
            logging.debug("Expanded tilde and/or shell variables in expression {0} to {1}."
                .format(repr(shortFile), repr(expandedFile)))

        if len(fileList) == 0:

            if root == "":
                logging.warning("No files found matching {0}."
                                .format(repr(shortFile)))

            else: # Fallback for older test-sets
                logging.warning("Perpaps old or invalid test-set. Trying fallback for {0}."
                                .format(repr(shortFileFallback)))
                fileList = self.getFileList(shortFileFallback)
                if len(fileList) != 0:
                    logging.warning("Fallback has found some files for {0}."
                                .format(repr(shortFileFallback)))

        return fileList


class Run():
    """
    A Run contains one sourcefile and options.
    """

    def __init__(self, sourcefile, fileOptions, test):
        self.sourcefile = sourcefile
        self.options = fileOptions
        self.test = test
        self.benchmark = test.benchmark
        self.mergedOptions = []

        # copy columns for having own objects in run
        self.columns = [Column(c.text, c.title, c.numberOfDigits) for c in self.benchmark.columns]

        # dummy values, for output in case of interrupt
        self.resultline = None
        self.status = ""
        self.cpuTime = 0
        self.cpuTimeStr = ""
        self.wallTime = 0
        self.wallTimeStr = ""
        self.args = ""

    def getMergedOptions(self):
        """
        This function returns a list of Strings.
        It contains all options for this Run (global + testwide + local) without 'None'-Values.
        """

        if not self.mergedOptions: # cache mergeOptions
            # merge options to list
            currentOptions = mergeOptions(self.benchmark.options,
                                      self.test.options,
                                      self.options)

            # replace variables with special values
            currentOptions = substituteVars(currentOptions,
                                        self.test,
                                        self.sourcefile,
                                        self.benchmark.outputHandler.logFolder)
            self.mergedOptions = currentOptions

        return self.mergedOptions


    def run(self):
        """
        This function runs the tool with a sourcefile with options.
        It also calls functions for output before and after the run.
        """
        logfile = self.benchmark.outputHandler.outputBeforeRun(self)

        (self.status, self.cpuTime, self.wallTime, self.args) = \
             self.benchmark.run_func(self.getMergedOptions(),
                                     self.sourcefile, 
                                     self.columns,
                                     self.benchmark.rlimits,
                                     logfile)

        # sometimes we should check for timeout again, 
        # because tools can produce results after they are killed
        # we use an overhead of 20 seconds
        if resource.RLIMIT_CPU in self.benchmark.rlimits:
            timeLimit = self.benchmark.rlimits[resource.RLIMIT_CPU][0] + 20
            if self.wallTime > timeLimit or self.cpuTime > timeLimit:
                self.status = "TIMEOUT"

        self.benchmark.outputHandler.outputAfterRun(self)


class Column:
    """
    The class Column contains text, title and numberOfDigits of a column.
    """

    def __init__(self, text, title, numOfDigits):
        self.text = text
        self.title = title
        self.numberOfDigits = numOfDigits
        self.value = ""


class Util:
    """
    This Class contains some useful functions for Strings, XML or Lists.
    """

    @staticmethod
    def isCode(filename):
        """
        This function returns True, if  a line of the file contains bracket '{'.
        """
        isCodeFile = False
        file = open(filename, "r")
        for line in file:
            # ignore comments and empty lines
            if not Util.isComment(line) \
                    and '{' in line: # <-- simple indicator for code
                if '${' not in line: # <-- ${abc} variable to substitute
                    isCodeFile = True
        file.close()
        return isCodeFile


    @staticmethod
    def isComment(line):
        return not line or line.startswith("#") or line.startswith("//")


    @staticmethod
    def containsAny(text, list):
        '''
        This function returns True, iff any string in list is a substring of text.
        '''
        for elem in list:
            if elem in text:
                return True
        return False

    @staticmethod
    def removeAll(list, elemToRemove):
        return [elem for elem in list if elem != elemToRemove]


    @staticmethod
    def toSimpleList(listOfPairs):
        """
        This function converts a list of pairs to a list.
        Each pair of key and value is divided into 2 listelements.
        All "None"-values are removed.
        """
        simpleList = []
        for (key, value) in listOfPairs:
            if key is not None:    simpleList.append(key)
            if value is not None:  simpleList.append(value)
        return simpleList


    @staticmethod
    def getCopyOfXMLElem(elem):
        """
        This method returns a shallow copy of a XML-Element.
        This method is for compatibility with Python 2.6 or earlier..
        In Python 2.7 you can use  'copyElem = elem.copy()'  instead.
        """

        copyElem = ET.Element(elem.tag, elem.attrib)
        for child in elem:
            copyElem.append(child)
        return copyElem


    @staticmethod
    def XMLtoString(elem):
        """
        Return a pretty-printed XML string for the Element.
        """
        from xml.dom import minidom
        rough_string = ET.tostring(elem, 'utf-8')
        reparsed = minidom.parseString(rough_string)
        return reparsed.toprettyxml(indent="  ")


    @staticmethod
    def decodeToString(toDecode):
        """
        This function is needed for Python 3,
        because a subprocess can return bytes instead of a string.
        """
        try: 
            return toDecode.decode('utf-8')
        except AttributeError: # bytesToDecode was of type string before
            return toDecode


    @staticmethod
    def formatNumber(number, numberOfDigits):
        """
        The function formatNumber() return a string-representation of a number
        with a number of digits after the decimal separator.
        If the number has more digits, it is rounded.
        If the number has less digits, zeros are added.

        @param number: the number to format
        @param digits: the number of digits
        """
        return "%.{0}f".format(numberOfDigits) % number


class OutputHandler:
    """
    The class OutputHandler manages all outputs to the terminal and to files.
    """

    printLock = threading.Lock()

    def __init__(self, benchmark):
        """
        The constructor of OutputHandler creates the folder to store logfiles
        and collects information about the benchmark and the computer.
        """

        self.benchmark = benchmark
        self.statistics = Statistics()

        # create folder for file-specific log-files.
        # existing files (with the same name) will be OVERWRITTEN!
        self.logFolder = OUTPUT_PATH + self.benchmark.name + "." + self.benchmark.date + ".logfiles/"
        if not os.path.isdir(self.logFolder):
            os.makedirs(self.logFolder)

        # get information about computer
        (opSystem, cpuModel, numberOfCores, maxFrequency, memory, hostname) = self.getSystemInfo()
        version = self.getVersion(self.benchmark.tool)

        memlimit = None
        timelimit = None
        if (resource.RLIMIT_AS in self.benchmark.rlimits):
            memlimit = str(self.benchmark.rlimits[resource.RLIMIT_AS][0] // BYTE_FACTOR // BYTE_FACTOR) + " MB"
        if (resource.RLIMIT_CPU in self.benchmark.rlimits):
            timelimit = str(self.benchmark.rlimits[resource.RLIMIT_CPU][0]) + " s"

        self.storeHeaderInXML(version, memlimit, timelimit, opSystem, cpuModel,
                              numberOfCores, maxFrequency, memory, hostname)
        self.writeHeaderToLog(version, memlimit, timelimit, opSystem, cpuModel,
                              numberOfCores, maxFrequency, memory, hostname)


    def storeHeaderInXML(self, version, memlimit, timelimit, opSystem,
                         cpuModel, numberOfCores, maxFrequency, memory, hostname):

        # store benchmarkInfo in XML
        self.XMLHeader = ET.Element("test",
                    {"benchmarkname": self.benchmark.name, "date": self.benchmark.date,
                     "tool": self.getToolnameForPrinting(), "version": version})
        if memlimit is not None:
            self.XMLHeader.set("memlimit", memlimit)
        if timelimit is not None:
            self.XMLHeader.set("timelimit", timelimit)

        # store systemInfo in XML
        osElem = ET.Element("os", {"name": opSystem})
        cpuElem = ET.Element("cpu",
            {"model": cpuModel, "cores": numberOfCores, "frequency" : maxFrequency})
        ramElem = ET.Element("ram", {"size": memory})

        systemInfo = ET.Element("systeminfo", {"hostname": hostname})
        systemInfo.append(osElem)
        systemInfo.append(cpuElem)
        systemInfo.append(ramElem)
        self.XMLHeader.append(systemInfo)

        # store columnTitles in XML
        columntitlesElem = ET.Element("columns")
        columntitlesElem.append(ET.Element("column", {"title": "status"}))
        columntitlesElem.append(ET.Element("column", {"title": "cputime"}))
        columntitlesElem.append(ET.Element("column", {"title": "walltime"}))
        for column in self.benchmark.columns:
            columnElem = ET.Element("column", {"title": column.title})
            columntitlesElem.append(columnElem)
        self.XMLHeader.append(columntitlesElem)


    def writeHeaderToLog(self, version, memlimit, timelimit, opSystem,
                         cpuModel, numberOfCores, maxFrequency, memory, hostname):
        """
        This method writes information about benchmark and system into TXTFile.
        """

        columnWidth = 20
        simpleLine = "-" * (60) + "\n\n"

        header = "   BENCHMARK INFORMATION\n"\
                + "benchmark:".ljust(columnWidth) + self.benchmark.name + "\n"\
                + "date:".ljust(columnWidth) + self.benchmark.date + "\n"\
                + "tool:".ljust(columnWidth) + self.getToolnameForPrinting()\
                + " " + version + "\n"

        if memlimit is not None:
            header += "memlimit:".ljust(columnWidth) + memlimit + "\n"
        if timelimit is not None:
            header += "timelimit:".ljust(columnWidth) + timelimit + "\n"
        header += simpleLine

        systemInfo = "   SYSTEM INFORMATION\n"\
                + "host:".ljust(columnWidth) + hostname + "\n"\
                + "os:".ljust(columnWidth) + opSystem + "\n"\
                + "cpu:".ljust(columnWidth) + cpuModel + "\n"\
                + "- cores:".ljust(columnWidth) + numberOfCores + "\n"\
                + "- max frequency:".ljust(columnWidth) + maxFrequency + "\n"\
                + "ram:".ljust(columnWidth) + memory + "\n"\
                + simpleLine

        # write to file
        self.TXTContent = header + systemInfo
        self.TXTFile = FileWriter(self.getFileName(None, "txt"), self.TXTContent)


    def getToolnameForPrinting(self):
        tool = self.benchmark.tool.lower()
        names = {'cpachecker': 'CPAchecker',
                 'cbmc'      : 'CBMC',
                 'satabs'    : 'SatAbs',
                 'blast'     : 'BLAST',
                 'wolverine' : 'WOLVERINE',
                 'ufo'       : 'UFO',
                 'acsar'     : 'Acsar'}
        if tool in names:
            return names[tool]
        else:
            return str(self.benchmark.tool)

# this function only for development, currently unused
    def getVersionOfCPAchecker(self):
        '''
        get info about CPAchecker from local svn- or git-svn-directory
        '''
        version = ''
        exe = findExecutable("cpa.sh", "scripts/cpa.sh")
        try:
            cpaFolder = subprocess.Popen(['which', exe],
                              stdout=subprocess.PIPE).communicate()[0].strip('\n')

            # try to get revision with SVN
            output = subprocess.Popen(['svn', 'info', cpaFolder],
                              stdout=subprocess.PIPE,
                              stderr=subprocess.STDOUT).communicate()[0]

            # parse output and get revision
            svnInfoList = [line for line in output.strip('\n').split('\n')
                           if ': ' in line]
            svnInfo = dict(tuple(str.split(': ')) for str in svnInfoList)

            if 'Revision' in svnInfo: # revision from SVN successful
                version = 'r' + svnInfo['Revision']

            else: # try to get revision with GIT-SVN
                output = subprocess.Popen(['git', 'svn', 'info'],
                                  stdout=subprocess.PIPE,
                                  stderr=subprocess.STDOUT).communicate()[0]

                # parse output and get revision
                svnInfoList = [line for line in output.strip('\n').split('\n')
                               if ': ' in line]
                svnInfo = dict(tuple(str.split(': ')) for str in svnInfoList)

                if 'Revision' in svnInfo: # revision from GIT-SVN successful
                    version = 'r' + svnInfo['Revision']

                else:
                    logging.warning('revision of CPAchecker could not be read.')
        except OSError:
            pass
        return version


    def getVersion(self, tool):
        """
        This function return a String representing the version of the tool.
        """

        version = ''
        if (tool == "cpachecker"):
            exe = findExecutable("cpa.sh", "scripts/cpa.sh")
            try:
                versionHelpStr = subprocess.Popen([exe, '-help'],
                    stdout=subprocess.PIPE).communicate()[0]
                versionHelpStr = Util.decodeToString(versionHelpStr)
                version = ' '.join(versionHelpStr.splitlines()[0].split()[1:])  # first word is 'CPAchecker'
            except IndexError:
                logging.critical('IndexError! Have you built CPAchecker?\n') # TODO better message
                sys.exit()

        elif (tool == "cbmc"):
            defaultExe = None
            if platform.machine() == "x86_64":
                defaultExe = "lib/native/x86_64-linux/cbmc"
            elif platform.machine() == "i386":
                defaultExe = "lib/native/x86-linux/cbmc"

            exe = findExecutable("cbmc", defaultExe)
            version = subprocess.Popen([exe, '--version'],
                              stdout=subprocess.PIPE).communicate()[0].strip()

        elif (tool == "satabs"):
            exe = findExecutable("satabs", None)
            version = subprocess.Popen([exe, '--version'],
                              stdout=subprocess.PIPE).communicate()[0].strip()

        elif (tool == "wolverine"):
            exe = findExecutable("wolverine", None)
            version = subprocess.Popen([exe, '--version'],
                              stdout=subprocess.PIPE).communicate()[0].split()[1].strip()

        elif (tool == "blast"):
            exe = findExecutable("pblast.opt", None)
            version = subprocess.Popen([exe],
                              stdout=subprocess.PIPE,
                              stderr=subprocess.STDOUT).communicate()[0][6:9]

        return Util.decodeToString(version)


    def getSystemInfo(self):
        """
        This function returns some information about the computer.
        """

        # get info about OS
        import os
        (sysname, name, kernel, version, machine) = os.uname()
        opSystem = sysname + " " + kernel + " " + machine

        # get info about CPU
        cpuInfo = dict()
        maxFrequency = 'unknown'
        cpuInfoFilename = '/proc/cpuinfo'
        if os.path.isfile(cpuInfoFilename) and os.access(cpuInfoFilename, os.R_OK):
            cpuInfoFile = open(cpuInfoFilename, "r")
            cpuInfo = dict(tuple(str.split(':')) for str in
                            cpuInfoFile.read()
                            .replace('\n\n', '\n').replace('\t', '')
                            .strip('\n').split('\n'))
            cpuInfoFile.close()
        cpuModel = cpuInfo.get('model name', 'unknown').strip()
        numberOfCores = cpuInfo.get('cpu cores', 'unknown').strip()
        if 'cpu MHz' in cpuInfo:
            maxFrequency = cpuInfo['cpu MHz'].split('.')[0].strip() + ' MHz'

        # modern cpus may not work with full speed the whole day
        # read the number from cpufreq and overwrite maxFrequency from above
        freqInfoFilename = '/sys/devices/system/cpu/cpu0/cpufreq/cpuinfo_max_freq'
        if os.path.isfile(freqInfoFilename) and os.access(freqInfoFilename, os.R_OK):
            frequencyInfoFile = open(freqInfoFilename, "r")
            maxFrequency = frequencyInfoFile.read().strip('\n')
            frequencyInfoFile.close()
            maxFrequency = str(int(maxFrequency) // 1000) + ' MHz'

        # get info about memory
        memInfo = dict()
        memInfoFilename = '/proc/meminfo'
        if os.path.isfile(memInfoFilename) and os.access(memInfoFilename, os.R_OK):
            memInfoFile = open(memInfoFilename, "r")
            memInfo = dict(tuple(str.split(': ')) for str in
                            memInfoFile.read()
                            .replace('\t', '')
                            .strip('\n').split('\n'))
            memInfoFile.close()
        memTotal = memInfo.get('MemTotal', 'unknown').strip()

        return (opSystem, cpuModel, numberOfCores, maxFrequency, memTotal, name)


    def outputBeforeTest(self, test):
        """
        The method outputBeforeTest() calculates the length of the
        first column for the output in terminal and stores information
        about the test in XML.
        @param test: current test with a list of testfiles
        """

        self.test = test
        numberOfTest = self.benchmark.tests.index(self.test) + 1

        if len(self.test.runs) == 1:
            logging.debug("test {0} consists of 1 sourcefile.".format(
                    numberOfTest))
        else:
            logging.debug("test {0} consists of {1} sourcefiles.".format(
                    numberOfTest, len(self.test.runs)))

        fileNames = [run.sourcefile for run in self.test.runs]

        # common prefix of file names
        self.commonPrefix = os.path.commonprefix(fileNames) # maybe with parts of filename
        self.commonPrefix = self.commonPrefix[: self.commonPrefix.rfind('/') + 1] # only foldername

        # length of the first column in terminal
        self.maxLengthOfFileName = max([len(file) for file in fileNames])
        self.maxLengthOfFileName = max(20, self.maxLengthOfFileName - len(self.commonPrefix))

        # write testname to terminal
        numberOfFiles = len(self.test.runs)
        print("\nrunning test" + \
            (" '" + test.name + "'" if test.name is not None else "") + \
            ("     (1 file)" if numberOfFiles == 1
                        else "     ({0} files)".format(numberOfFiles)))

        # write information about the test into TXTFile
        self.writeTestInfoToLog()


    def outputForSkippingTest(self, test, reason=None):
        '''
        This function writes a simple message to terminal and logfile,
        when a test is skipped.
        There is no message about skipping a test in the xml-file.
        '''

        # print to terminal
        print ("\nskipping test" +
               (" '" + test.name + "'" if test.name else "") +
               (" " + reason if reason else "")
              )

        # write into TXTFile
        numberOfTest = self.benchmark.tests.index(test) + 1
        testInfo = "\n\n"
        if test.name is not None:
            testInfo += test.name + "\n"
        testInfo += "test {0} of {1}: skipped {2}\n".format(
                numberOfTest, len(self.benchmark.tests), reason or "")
        self.TXTFile.append(testInfo)


    def writeTestInfoToLog(self):
        """
        This method writes the information about a test into the TXTFile.
        """

        numberOfTest = self.benchmark.tests.index(self.test) + 1
        testOptions = mergeOptions(self.benchmark.options, self.test.options)
        if self.test.name is None:
            testInfo = ""
        else:
            testInfo = self.test.name + "\n"
        testInfo += "test {0} of {1} with options: {2}\n\n".format(
                numberOfTest, len(self.benchmark.tests),
                " ".join(testOptions))

        self.test.titleLine = self.createOutputLine("sourcefile", "status", "cpu time",
                            "wall time", self.benchmark.columns, True)

        self.test.simpleLine = "-" * (len(self.test.titleLine))

        # write into TXTFile
        self.TXTContent += "\n\n" + testInfo
        self.TXTFile.append("\n\n" + testInfo + self.test.titleLine + "\n" + self.test.simpleLine  + "\n")


    def outputBeforeRun(self, run):
        """
        The method outputBeforeRun() prints the name of a file to terminal.
        It returns the name of the logfile.
        @param sourcefile: the name of a sourcefile
        """

        logging.debug("I'm running '{0} {1} {2}'.".format(
            self.getToolnameForPrinting(), " ".join(run.mergedOptions), run.sourcefile))

        # output in terminal
        try:
            OutputHandler.printLock.acquire()

            timeStr = time.strftime("%H:%M:%S", time.localtime()) + "   "
            if run.benchmark.numOfThreads == 1:
                sys.stdout.write(timeStr + self.formatSourceFileName(run.sourcefile))
                sys.stdout.flush()
            else:
                print(timeStr + "starting   " + run.sourcefile)
        finally:
            OutputHandler.printLock.release()

        # get name of file-specific log-file
        logfileName = self.logFolder
        if run.test.name is not None:
            logfileName += run.test.name + "."
        logfileName += os.path.basename(run.sourcefile) + ".log"
        return logfileName


    def outputAfterRun(self, run):
        """
        The method outputAfterRun() prints filename, result, time and status
        of a test to terminal and stores all data in XML
        """

        # format times, type is changed from float to string!
        run.cpuTimeStr = Util.formatNumber(run.cpuTime, TIME_PRECISION)
        run.wallTimeStr = Util.formatNumber(run.wallTime, TIME_PRECISION)

        # format numbers, numberOfDigits is optional, so it can be None
        for column in run.columns:
            if column.numberOfDigits is not None:

                # if the number ends with "s" or another letter, remove it
                if (not column.value.isdigit()) and column.value[-2:-1].isdigit():
                    column.value = column.value[:-1]

                try:
                    floatValue = float(column.value)
                    column.value = Util.formatNumber(floatValue, column.numberOfDigits)
                except ValueError: # if value is no float, don't format it
                    pass

        # output in terminal/console
        statusRelation = self.isCorrectResult(run.sourcefile, run.status)
        if USE_COLORS and sys.stdout.isatty(): # is terminal, not file
            statusStr = COLOR_DIC[statusRelation].format(run.status.ljust(8))
        else:
            statusStr = run.status.ljust(8)

        try:
            OutputHandler.printLock.acquire()

            # if there was an interupt in run, we do not print the result
            if not STOPPED_BY_INTERRUPT:
                valueStr = statusStr + run.cpuTimeStr.rjust(8) + run.wallTimeStr.rjust(8)
                if run.benchmark.numOfThreads == 1:
                    print(valueStr)
                else:
                    timeStr = time.strftime("%H:%M:%S", time.localtime()) + " "*14
                    print(timeStr + self.formatSourceFileName(run.sourcefile) + valueStr)

            # write resultline in TXTFile
            run.resultline = self.createOutputLine(run.sourcefile, run.status,
                    run.cpuTimeStr, run.wallTimeStr, run.columns)
            self.TXTFile.replace(self.TXTContent + self.testToTXT(self.test))

            self.statistics.addResult(statusRelation)

        finally:
            OutputHandler.printLock.release()


    def outputAfterTest(self, cpuTimeTest, wallTimeTest):
        """
        The method outputAfterTest() stores the times of a test in XML.
        @params cpuTimeTest, wallTimeTest: times of the test
        """

        # format time, type is changed from float to string!
        self.test.cpuTimeStr = Util.formatNumber(cpuTimeTest, TIME_PRECISION)
        self.test.wallTimeStr = Util.formatNumber(wallTimeTest, TIME_PRECISION)

        # write testresults to files
        FileWriter(self.getFileName(self.test.name, "xml"), Util.XMLtoString(self.testToXML(self.test)))
        FileWriter(self.getFileName(self.test.name, "csv"), self.testToCSV(self.test))

        self.TXTContent += self.testToTXT(self.test, True)
        self.TXTFile.replace(self.TXTContent)


    def testToTXT(self, test, finished=False):
        lines = [test.titleLine, test.simpleLine]

        # store values of each run
        for run in test.runs:
            lines.append(run.resultline or self.formatSourceFileName(run.sourcefile))

        lines.append(test.simpleLine)

        # write endline into TXTFile
        if finished:
            numberOfFiles = len(test.runs)
            numberOfTest = test.benchmark.tests.index(test) + 1
            if numberOfFiles == 1:
                endline = ("test {0} consisted of 1 sourcefile.".format(numberOfTest))
            else:
                endline = ("test {0} consisted of {1} sourcefiles.".format(
                    numberOfTest, numberOfFiles))

            lines.append(self.createOutputLine(endline, "done", test.cpuTimeStr,
                             test.wallTimeStr, []))

        return "\n".join(lines) + "\n"


    def testToXML(self, test):
        """
        This function dumps a test with results into a XML-file.
        """

        # store test with options and results in XML,
        # copy benchmarkinfo, limits, columntitles, systeminfo from XMLHeader
        testElem = Util.getCopyOfXMLElem(self.XMLHeader)
        testOptions = mergeOptions(test.benchmark.options, test.options)
        testElem.set("options", " ".join(testOptions))
        if test.name is not None:
            testElem.set("name", test.name)

        # collect XMLelements from all runs
        for run in test.runs:
            runElem = ET.Element("sourcefile", {"name": run.sourcefile})
            if len(run.options) != 0:
                runElem.set("options", " ".join(mergeOptions(run.options)))
            runElem.append(ET.Element("column", {"title": "status", "value": run.status}))
            runElem.append(ET.Element("column", {"title": "cputime", "value": run.cpuTimeStr}))
            runElem.append(ET.Element("column", {"title": "walltime", "value": run.wallTimeStr}))

            for column in run.columns:
                runElem.append(ET.Element("column",
                        {"title": column.title, "value": column.value}))
    
            testElem.append(runElem)

        # store testtime in XML
        timesElem = ET.Element("time", {"cputime": test.cpuTimeStr, "walltime": test.wallTimeStr})
        testElem.append(timesElem)

        return testElem


    def testToCSV(self, test):
        """
        This function dumps a test with results into a CSV-file.
        """

        # store columntitles of tests
        CSVLines = [CSV_SEPARATOR.join(
                      ["sourcefile", "status", "cputime", "walltime"] \
                    + [column.title for column in test.benchmark.columns])]

        # store columnvalues of each run
        for run in test.runs:
            CSVLines.append(CSV_SEPARATOR.join(
                  [run.sourcefile, run.status, run.cpuTimeStr, run.wallTimeStr] \
                + [column.value for column in run.columns]))

        return "\n".join(CSVLines) + "\n"


    def isCorrectResult(self, filename, status):
        '''
        this function return a string,
        that shows the relation between status and file.
        '''
        status = status.lower()
        isSafeFile = not Util.containsAny(filename.lower(), BUG_SUBSTRING_LIST)

        if status == 'safe':
            if isSafeFile:
                return "correctSafe"
            else:
                return "wrongSafe"
        elif status == 'unsafe':
            if isSafeFile:
                return "wrongUnsafe"
            else:
                return "correctUnsafe"
        elif status == 'unknown':
            return 'unknown'
        else:
            return 'error'


    def createOutputLine(self, sourcefile, status, cpuTimeDelta, wallTimeDelta, columns, isFirstLine=False):
        """
        @param sourcefile: title of a sourcefile
        @param status: status of programm
        @param cpuTimeDelta: time from running the programm
        @param wallTimeDelta: time from running the programm
        @param columns: list of columns with a title or a value
        @param isFirstLine: boolean for different output of headline and other lines
        @return: a line for the outputFile
        """

        lengthOfStatus = 8
        lengthOfTime = 11
        minLengthOfColumns = 8

        outputLine = self.formatSourceFileName(sourcefile) + \
                     status.ljust(lengthOfStatus) + \
                     cpuTimeDelta.rjust(lengthOfTime) + \
                     wallTimeDelta.rjust(lengthOfTime)

        for column in columns:
            columnLength = max(minLengthOfColumns, len(column.title)) + 2

            if isFirstLine:
                value = column.title
            else:
                value = column.value

            outputLine = outputLine + str(value).rjust(columnLength)

        return outputLine


    def outputAfterBenchmark(self):
        self.statistics.printToTerminal()

        if STOPPED_BY_INTERRUPT:
            print ("\nscript was interrupted by user, some tests may not be done\n")


    def getFileName(self, testname, fileExtension):
        '''
        This function returns the name of the file of a test
        with an extension ("txt", "xml", "csv").
        '''

        fileName = OUTPUT_PATH + self.benchmark.name + "." \
                    + self.benchmark.date + ".results."

        if testname is not None:
            fileName += testname + "."

        return fileName + fileExtension


    def formatSourceFileName(self, fileName):
        '''
        Formats the file name of a program for printing on console.
        '''
        fileName = fileName.replace(self.commonPrefix, '', 1)
        return fileName.ljust(self.maxLengthOfFileName + 4)


class Statistics:

    def __init__(self):
        self.dic = {"counter": 0,
                    "correctSafe": 0,
                    "correctUnsafe": 0,
                    "unknown": 0,
                    "wrongUnsafe": 0,
                    "wrongSafe": 0}


    def addResult(self, statusRelation):
        self.dic["counter"] += 1
        if statusRelation == 'error':
            statusRelation = 'unknown'
        assert statusRelation in self.dic
        self.dic[statusRelation] += 1


    def printToTerminal(self):
        print ('\n'.join(['\nStatistics:' + str(self.dic["counter"]).rjust(13) + ' Files',
                 '    correct:        ' + str(self.dic["correctSafe"] + \
                                              self.dic["correctUnsafe"]).rjust(4),
                 '    unknown:        ' + str(self.dic["unknown"]).rjust(4),
                 '    false positives:' + str(self.dic["wrongUnsafe"]).rjust(4) + \
                 '        (file is safe, result is unsafe)',
                 '    false negatives:' + str(self.dic["wrongSafe"]).rjust(4) + \
                 '        (file is unsafe, result is safe)',
                 '']))


def getOptions(optionsTag):
    '''
    This function searches for options in a tag
    and returns a list with tuples of (name, value).
    '''
    return [(option.get("name"), option.text)
               for option in optionsTag.findall("option")]


def mergeOptions(benchmarkOptions, testOptions=[], fileOptions=[]):
    '''
    This function merges lists of optionpairs into one list.
    If a option is part of several lists,
    the option appears in the list several times.
    '''

    currentOptions = []

    # copy global options
    currentOptions.extend(benchmarkOptions)

    # insert testOptions
    currentOptions.extend(testOptions)

    # insert fileOptions
    currentOptions.extend(fileOptions)

    return Util.toSimpleList(currentOptions)


class FileWriter:
     """
     The class FileWrtiter is a wrapper for writing content into a file.
     """

     def __init__(self, filename, content):
         """
         The constructor of FileWriter creates the file.
         If the file exist, it will be OVERWRITTEN without a message!
         """

         self.__filename = filename
         file = open(self.__filename, "w")
         file.write(content)
         file.close()

     def append(self, content):
         file = open(self.__filename, "a")
         file.write(content)
         file.close()

     def replace(self, content):
         file = open(self.__filename, "w")
         file.write(content)
         file.close()


def substituteVars(oldList, test, sourcefile=None, logFolder=None):
    """
    This method replaces special substrings from a list of string 
    and return a new list.
    """

    benchmark = test.benchmark

    # list with tuples (key, value): 'key' is replaced by 'value'
    keyValueList = [('${benchmark_name}', benchmark.name),
                    ('${benchmark_date}', benchmark.date),
                    ('${benchmark_path}', os.path.dirname(benchmark.benchmarkFile)),
                    ('${benchmark_path_abs}', os.path.abspath(os.path.dirname(benchmark.benchmarkFile))),
                    ('${benchmark_file}', os.path.basename(benchmark.benchmarkFile)),
                    ('${benchmark_file_abs}', os.path.abspath(os.path.basename(benchmark.benchmarkFile))),
                    ('${test_name}',      test.name if test.name is not None else 'noName')]

    if sourcefile:
        keyValueList.append(('${sourcefile_name}', os.path.basename(sourcefile)))
        keyValueList.append(('${sourcefile_path}', os.path.dirname(sourcefile)))
        keyValueList.append(('${sourcefile_path_abs}', os.path.dirname(os.path.abspath(sourcefile))))

    if logFolder:
        keyValueList.append(('${logfile_path}', os.path.dirname(logFolder)))
        keyValueList.append(('${logfile_path_abs}', os.path.abspath(logFolder)))

    # do not use keys twice
    assert len(set((key for (key, value) in keyValueList))) == len(keyValueList)

    newList = []

    for oldStr in oldList:
        newStr = oldStr
        for (key, value) in keyValueList:
            newStr = newStr.replace(key, value)
        if '${' in newStr:
            logging.warn("a variable was not replaced in '{0}'".format(newStr))
        newList.append(newStr)

    return newList


def findExecutable(program, default):
    def isExecutable(programPath):
        return os.path.isfile(programPath) and os.access(programPath, os.X_OK)

    dirs = os.environ['PATH'].split(os.pathsep)
    dirs.append(".")

    for dir in dirs:
        name = os.path.join(dir, program)
        if isExecutable(name):
            return name

    if default is not None and isExecutable(default):
        return default

    sys.exit("ERROR: Could not find %s executable" % program)


def killSubprocess(process):
    '''
    this function kills the process and the children in its group.
    '''
    try:
        os.killpg(process.pid, signal.SIGTERM)
    except OSError: # process itself returned and exited before killing
        pass


def run(args, rlimits, outputfilename):
    args = [os.path.expandvars(arg) for arg in args]
    args = [os.path.expanduser(arg) for arg in args]

    outputfile = open(outputfilename, 'w') # override existing file
    outputfile.write(' '.join(args) + '\n\n\n' + '-'*80 + '\n\n\n')
    outputfile.flush()

    def preSubprocess():
        os.setpgrp() # make subprocess to group-leader
        for rsrc in rlimits:
            resource.setrlimit(rsrc, rlimits[rsrc])

    wallTimeBefore = time.time()

    try:
        p = subprocess.Popen(args,
                             stdout=outputfile, stderr=outputfile,
                             preexec_fn=preSubprocess)

        try:
            SUB_PROCESSES_LOCK.acquire()
            SUB_PROCESSES.add(p)
        finally:
            SUB_PROCESSES_LOCK.release()

        # if rlimit does not work, a seperate Timer is started to kill the subprocess,
        # Timer has 10 seconds 'overhead'
        if (resource.RLIMIT_CPU in rlimits):
          timelimit = rlimits[resource.RLIMIT_CPU][0]
          timer = threading.Timer(timelimit + 10, killSubprocess, [p])
          timer.start()

        (pid, returnvalue, ru_child) = os.wait4(p.pid, 0)

        # calculation: returnvalue == (returncode * 256) + returnsignal
        returnsignal = returnvalue % 256
        returncode = returnvalue // 256
        assert pid == p.pid

    except OSError:
        logging.critical("I caught an OSError. Assure that the directory "
                         + "containing the tool to be benchmarked is included "
                         + "in the PATH environment variable or an alias is set.")
        sys.exit("A critical exception caused me to exit non-gracefully. Bye.")

    finally:
        try:
            SUB_PROCESSES_LOCK.acquire()
            assert p in SUB_PROCESSES
            SUB_PROCESSES.remove(p)
        finally:
            SUB_PROCESSES_LOCK.release()
        
        if (resource.RLIMIT_CPU in rlimits) and timer.isAlive():
            timer.cancel()

        outputfile.close() # normally subprocess closes file, we do this again

    wallTimeAfter = time.time()
    wallTimeDelta = wallTimeAfter - wallTimeBefore
    cpuTimeDelta = (ru_child.ru_utime + ru_child.ru_stime)

    logging.debug("My subprocess returned returncode {0}.".format(returncode))

    outputfile = open(outputfilename, 'r') # re-open file for reading output
    output = ''.join(outputfile.readlines()[6:]) # first 6 lines are for logging, rest is output of subprocess
    outputfile.close()
    output = Util.decodeToString(output)

    return (returncode, returnsignal, output, cpuTimeDelta, wallTimeDelta)


def isTimeout(cpuTimeDelta, rlimits):
    ''' try to find out whether the tool terminated because of a timeout '''
    if resource.RLIMIT_CPU in rlimits:
        limit = rlimits.get(resource.RLIMIT_CPU)[0]
    else:
        limit = float('inf')

    return cpuTimeDelta > limit*0.99


def run_cbmc(options, sourcefile, columns, rlimits, file):
    if ("--xml-ui" not in options):
        options = options + ["--xml-ui"]

    defaultExe = None
    if platform.machine() == "x86_64":
        defaultExe = "lib/native/x86_64-linux/cbmc"
    elif platform.machine() == "i386":
        defaultExe = "lib/native/x86-linux/cbmc"

    exe = findExecutable("cbmc", defaultExe)
    args = [exe] + options + [sourcefile]
    (returncode, returnsignal, output, cpuTimeDelta, wallTimeDelta) = run(args, rlimits, file)

    #an empty tag cannot be parsed into a tree
    output = output.replace("<>", "<emptyTag>")
    output = output.replace("</>", "</emptyTag>")

    if ((returncode == 0) or (returncode == 10)):
        try:
            tree = ET.fromstring(output)
            status = tree.findtext('cprover-status')
        
            if status is None:
                def isErrorMessage(msg):
                    return msg.get('type', None) == 'ERROR'

                if any(map(isErrorMessage, tree.getiterator('message'))):
                    status = 'ERROR'
                else:
                    status = 'INVALID OUTPUT'
                    
            elif status == "FAILURE":
                assert returncode == 10
                reason = tree.find('goto_trace').find('failure').findtext('reason')
                if 'unwinding assertion' in reason:
                    status = "UNKNOWN"
                else:
                    status = "UNSAFE"
                    
            elif status == "SUCCESS":
                assert returncode == 0
                if "--no-unwinding-assertions" in options:
                    status = "UNKNOWN"
                else:
                    status = "SAFE"
                
        except Exception as e: # catch all exceptions
            if isTimeout(cpuTimeDelta, rlimits):
                # in this case an exception is expected as the XML is invaliddd
                status = 'TIMEOUT'
            elif 'Minisat::OutOfMemoryException' in output:
                status = 'OUT OF MEMORY'
            else:
                status = 'INVALID OUTPUT'
                logging.warning("Error parsing CBMC output for returncode %d: %s" % (returncode, e))
    
    elif returncode == 6:
        # parser error or something similar
        status = 'ERROR'

    elif returnsignal == 9 or returncode == (128+9):
        if isTimeout(cpuTimeDelta, rlimits):
            status = 'TIMEOUT'
        else:
            status = "KILLED BY SIGNAL 9"

    elif returnsignal == 6:
        status = "ABORTED"
    elif returnsignal == 15 or returncode == (128+15):
        status = "KILLED"
    else:
        status = "ERROR ({0})".format(returncode)

    return (status, cpuTimeDelta, wallTimeDelta, args)


def run_satabs(options, sourcefile, columns, rlimits, file):
    exe = findExecutable("satabs", None)
    args = [exe] + options + [sourcefile]

    (returncode, returnsignal, output, cpuTimeDelta, wallTimeDelta) = run(args, rlimits, file)

    if "VERIFICATION SUCCESSFUL" in output:
        assert returncode == 0
        status = "SAFE"
    elif "VERIFICATION FAILED" in output:
        assert returncode == 10
        status = "UNSAFE"
    elif returnsignal == 9:
        status = "TIMEOUT"
    elif returnsignal == 6:
        if "Assertion `!counterexample.steps.empty()' failed" in output:
            status = 'COUNTEREXAMPLE FAILED' # TODO: other status?
        else:
            status = "OUT OF MEMORY"
    elif returncode == 1 and "PARSING ERROR" in output:
        status = "PARSING ERROR"
    else:
        status = "FAILURE"
    return (status, cpuTimeDelta, wallTimeDelta, args)


def run_wolverine(options, sourcefile, columns, rlimits, file):
    exe = findExecutable("wolverine", None)
    args = [exe] + options + [sourcefile]
    (returncode, returnsignal, output, cpuTimeDelta, wallTimeDelta) = run(args, rlimits, file)
    if "VERIFICATION SUCCESSFUL" in output:
        assert returncode == 0
        status = "SAFE"
    elif "VERIFICATION FAILED" in output:
        assert returncode == 10
        status = "UNSAFE"
    elif returnsignal == 9:
        status = "TIMEOUT"
    elif returnsignal == 6 or (returncode == 6 and "Out of memory" in output):
        status = "OUT OF MEMORY"
    elif returncode == 6 and "PARSING ERROR" in output:
        status = "PARSING ERROR"
    else:
        status = "FAILURE"
    return (status, cpuTimeDelta, wallTimeDelta, args)


def run_ufo(options, sourcefile, columns, rlimits, file):
    exe = findExecutable("ufo.sh", None)
    args = [exe, sourcefile] + options
    (returncode, returnsignal, output, cpuTimeDelta, wallTimeDelta) = run(args, rlimits, file)
    if returnsignal == 9 or returnsignal == (128+9):
        if isTimeout(cpuTimeDelta, rlimits):
            status = "TIMEOUT"
        else:
            status = "KILLED BY SIGNAL 9"
    elif returncode == 1 and "program correct: ERROR unreachable" in output:
        status = "SAFE"
    elif returncode != 0:
        status = "ERROR ({0})".format(returncode)
    elif "ERROR reachable" in output:
        status = "UNSAFE"
    elif "program correct: ERROR unreachable" in output:
        status = "SAFE"
    else:
        status = "FAILURE"
    return (status, cpuTimeDelta, wallTimeDelta, args)


def run_acsar(options, sourcefile, columns, rlimits, file):
    exe = findExecutable("acsar", None)

    # create tmp-files for acsar, acsar needs special error-labels
    prepSourcefile = prepareSourceFileForAcsar(sourcefile)

    if ("--mainproc" not in options):
        options = options + ["--mainproc", "main"]

    args = [exe] + ["--file"] + [prepSourcefile] + options

    (returncode, returnsignal, output, cpuTimeDelta, wallTimeDelta) = run(args, rlimits, file)
    if "syntax error" in output:
        status = "SYNTAX ERROR"

    elif "runtime error" in output:
        status = "RUNTIME ERROR"

    elif "error while loading shared libraries:" in output:
        status = "LIBRARY ERROR"

    elif "can not be used as a root procedure because it is not defined" in output:
        status = "NO MAIN"

    elif "For Error Location <<ERROR_LOCATION>>: I don't Know " in output:
        status = "TIMEOUT"

    elif "received signal 6" in output:
        status = "ABORT"

    elif "received signal 11" in output:
        status = "SEGFAULT"

    elif "received signal 15" in output:
        status = "KILLED"

    elif "Error Location <<ERROR_LOCATION>> is not reachable" in output:
        status = "SAFE"

    elif "Error Location <<ERROR_LOCATION>> is reachable via the following path" in output:
        status = "UNSAFE"

    else:
        status = "UNKNOWN"

    # delete tmp-files
    os.remove(prepSourcefile)

    return (status, cpuTimeDelta, wallTimeDelta, args)


def prepareSourceFileForAcsar(sourcefile):
    content = open(sourcefile, "r").read()
    content = content.replace(
        "ERROR;", "ERROR_LOCATION;").replace(
        "ERROR:", "ERROR_LOCATION:").replace(
        "errorFn();", "goto ERROR_LOCATION; ERROR_LOCATION:;")
    newFilename = sourcefile + "_acsar.c"
    preparedFile = FileWriter(newFilename, content)
    return newFilename


# the next 3 functions are for imaginary tools, that return special results,
# perhaps someone can use these function again someday,
# to use them you need a normal benchmark-xml-file 
# with the tool and sourcefiles, however options are ignored
def run_safe(options, sourcefile, columns, rlimits, file):
    args = ['safe'] + options + [sourcefile]
    cpuTimeDelta = wallTimeDelta = 0
    return ('safe', cpuTimeDelta, wallTimeDelta, args)

def run_unsafe(options, sourcefile, columns, rlimits, file):
    args = ['unsafe'] + options + [sourcefile]
    cpuTimeDelta = wallTimeDelta = 0
    return ('unsafe', cpuTimeDelta, wallTimeDelta, args)

def run_random(options, sourcefile, columns, rlimits, file):
    args = ['random'] + options + [sourcefile]
    cpuTimeDelta = wallTimeDelta = 0
    from random import random
    status = 'safe' if random() < 0.5 else 'unsafe'
    return (status, cpuTimeDelta, wallTimeDelta, args)

def appendFileToFile(sourcename, targetname):
    source = open(sourcename, 'r')
    try:
        target = open(targetname, 'a')
        try:
            target.writelines(source.readlines())
        finally:
            target.close()
    finally:
        source.close()

def run_cpachecker(options, sourcefile, columns, rlimits, file):
    if ("-stats" not in options):
        options = options + ["-stats"]

    exe = findExecutable("cpa.sh", "scripts/cpa.sh")
    args = [exe] + options + [sourcefile]
    (returncode, returnsignal, output, cpuTimeDelta, wallTimeDelta) = run(args, rlimits, file)

    status = getCPAcheckerStatus(returncode, returnsignal, output, rlimits, cpuTimeDelta)
    getCPAcheckerColumns(output, columns)

    # Segmentation faults reference a file with more information.
    # We append this file to the log.
    if status == 'SEGMENTATION FAULT':
        next = False
        for line in output.splitlines():
            if next:
                try:
                    dumpFile = line.strip(' #')
                    appendFileToFile(dumpFile, file)
                    os.remove(dumpFile)
                except IOError as e:
                    logging.warn('Could not append additional segmentation fault information (%s)' % e.strerror)
                break
            if line == '# An error report file with more information is saved as:':
                next = True

    return (status, cpuTimeDelta, wallTimeDelta, args)


def getCPAcheckerStatus(returncode, returnsignal, output, rlimits, cpuTimeDelta):
    """
    @param returncode: code returned by CPAchecker
    @param returnsignal: signal, which terminated CPAchecker
    @param output: the output of CPAchecker
    @return: status of CPAchecker after running a testfile
    """

    def isOutOfNativeMemory(line):
        return ('std::bad_alloc'             in line # C++ out of memory exception (MathSAT)
             or 'Cannot allocate memory'     in line
             or line.startswith('out of memory')     # CuDD
             )

    if returnsignal == 0:
        status = None

    elif returnsignal == 6:
        status = "ABORTED (probably by Mathsat)"

    elif returnsignal == 9:
        if isTimeout(cpuTimeDelta, rlimits):
            status = 'TIMEOUT'
        else:
            status = "KILLED BY SIGNAL 9"

    elif returnsignal == (128+15):
        status = "KILLED"

    else:
        status = "ERROR ({0})".format(returnsignal)

    for line in output.splitlines():
        if 'java.lang.OutOfMemoryError' in line:
            status = 'OUT OF MEMORY'
        elif isOutOfNativeMemory(line):
            status = 'OUT OF NATIVE MEMORY'
        elif 'SIGSEGV' in line:
            status = 'SEGMENTATION FAULT'
        elif ((returncode == 0 or returncode == 1)
<<<<<<< HEAD
                and ('Exception' in line)
=======
                and ('Exception' in line or 'java.lang.AssertionError' in line)
>>>>>>> 0130aa4d
                and not line.startswith('cbmc')): # ignore "cbmc error output: ... Minisat::OutOfMemoryException"
            status = 'ASSERTION' if 'java.lang.AssertionError' in line else 'EXCEPTION'
        elif 'Could not reserve enough space for object heap' in line:
            status = 'JAVA HEAP ERROR'
        elif (status is None) and line.startswith('Verification result: '):
            line = line[21:].strip()
            if line.startswith('SAFE'):
                status = 'SAFE'
            elif line.startswith('UNSAFE'):
                status = 'UNSAFE'
            else:
                status = 'UNKNOWN'
        if (status is None) and line.startswith('#Test cases computed:'):
            status = 'OK'
    if status is None:
        status = "UNKNOWN"
    return status


def getCPAcheckerColumns(output, columns):
    """
    The method getCPAcheckerColumns() searches the columnvalues in the output
    and adds the values to the column-objects.
    If a value is not found, the value is set to "-".
    @param output: the output of CPAchecker
    @param columns: a list with columns
    """

    for column in columns:

        # search for the text in output and get its value,
        # stop after the first line, that contains the searched text
        column.value = "-" # default value
        for line in output.splitlines():
            if column.text in line:
                startPosition = line.find(':') + 1
                endPosition = line.find('(') # bracket maybe not found -> (-1)
                if (endPosition == -1):
                    column.value = line[startPosition:].strip()
                else:
                    column.value = line[startPosition: endPosition].strip()
                break


def run_blast(options, sourcefile, columns, rlimits, file):
    exe = findExecutable("pblast.opt", None)
    args = [exe] + options + [sourcefile]
    (returncode, returnsignal, output, cpuTimeDelta, wallTimeDelta) = run(args, rlimits, file)

    status = "UNKNOWN"
    for line in output.splitlines():
        if line.startswith('Error found! The system is unsafe :-('):
            status = 'UNSAFE'
        elif line.startswith('No error found.  The system is safe :-)'):
            status = 'SAFE'
        elif (returncode == 2) and line.startswith('Fatal error: out of memory.'):
            status = 'OUT OF MEMORY'
        elif (returncode == 2) and line.startswith('Fatal error: exception Sys_error("Broken pipe")'):
            status = 'EXCEPTION'
        elif (returncode == 2) and line.startswith('Ack! The gremlins again!: Sys_error("Broken pipe")'):
            status = 'TIMEOUT'

    return (status, cpuTimeDelta, wallTimeDelta, args)


class Worker(threading.Thread):
    """
    A Worker is a deamonic thread, that takes jobs from the workingQueue and runs them.
    """
    workingQueue = Queue.Queue()

    def __init__(self):
        threading.Thread.__init__(self) # constuctor of superclass
        self.setDaemon(True)
        self.start()

    def run(self):
        while not Worker.workingQueue.empty() and not STOPPED_BY_INTERRUPT:
            currentRun = Worker.workingQueue.get_nowait()
            currentRun.run()
            Worker.workingQueue.task_done()


def runBenchmark(benchmarkFile):
    benchmark = Benchmark(benchmarkFile)

    assert benchmark.tool in ["cbmc", "satabs", "cpachecker", "blast", "acsar", "wolverine", "ufo",
                              "safe", "unsafe", "random"]

    if len(benchmark.tests) == 1:
        logging.debug("I'm benchmarking {0} consisting of 1 test.".format(repr(benchmarkFile)))
    else:
        logging.debug("I'm benchmarking {0} consisting of {1} tests.".format(
                repr(benchmarkFile), len(benchmark.tests)))

    outputHandler = benchmark.outputHandler

    logging.debug("I will use {0} threads.".format(benchmark.numOfThreads))

    # iterate over tests and runs
    for test in benchmark.tests:

        if STOPPED_BY_INTERRUPT: break

        testnumber = benchmark.tests.index(test) + 1 # the first test has number 1
        (mod, rest) = options.moduloAndRest

        if (options.testRunOnly and test.name not in options.testRunOnly) \
                or (testnumber % mod != rest):
            outputHandler.outputForSkippingTest(test)

        elif not test.runs:
            outputHandler.outputForSkippingTest(test, "because it has no files")

        else:
            # get times before test
            ruBefore = resource.getrusage(resource.RUSAGE_CHILDREN)
            wallTimeBefore = time.time()

            outputHandler.outputBeforeTest(test)

            # put all runs into a queue
            for run in test.runs:
                Worker.workingQueue.put(run)
    
            # create some workers
            for i in range(benchmark.numOfThreads):
                WORKER_THREADS.append(Worker())

            # wait until all tasks are done,
            # instead of queue.join(), we use a loop and sleep(1) to handle KeyboardInterrupt
            finished = False
            while not finished and not STOPPED_BY_INTERRUPT:
                try:
                    Worker.workingQueue.all_tasks_done.acquire()
                    finished = (Worker.workingQueue.unfinished_tasks == 0)
                finally:
                    Worker.workingQueue.all_tasks_done.release()

                try:
                    time.sleep(0.1) # sleep some time
                except KeyboardInterrupt:
                    killScript()
                
            assert (len(SUB_PROCESSES) == 0) or STOPPED_BY_INTERRUPT

            # get times after test
            wallTimeAfter = time.time()
            wallTimeTest = wallTimeAfter - wallTimeBefore
            ruAfter = resource.getrusage(resource.RUSAGE_CHILDREN)
            cpuTimeTest = (ruAfter.ru_utime + ruAfter.ru_stime)\
            - (ruBefore.ru_utime + ruBefore.ru_stime)

            outputHandler.outputAfterTest(cpuTimeTest, wallTimeTest)

    outputHandler.outputAfterBenchmark()


def main(argv=None):

    if argv is None:
        argv = sys.argv
    parser = optparse.OptionParser(usage=
        """%prog [OPTION]... [FILE]...

INFO: Documented example-files can be found as 'doc/examples/benchmark*.xml'.

Use the table-generator.py script to create nice tables
from the output of this script.""")

    parser.add_option("-d", "--debug",
                      action="store_true",
                      help="Enable debug output")

    parser.add_option("-t", "--test", dest="testRunOnly",
                      action="append",
                      help="Run only the given TEST from the xml-file. "
                            + "This option can be specified several times.",
                      metavar="TEST")

    parser.add_option("-o", "--outputpath",
                      dest="output_path", type="string",
                      default="./test/results/",
                      help="Output folder for the generated results")

    parser.add_option("-T", "--timelimit",
                      dest="timelimit", default=None,
                      help="Time limit in seconds for each run (-1 to disable)",
                      metavar="SECONDS")

    parser.add_option("-M", "--memorylimit",
                      dest="memorylimit", default=None,
                      help="Memory limit in MB (-1 to disable)",
                      metavar="MB")

    parser.add_option("-N", "--numOfThreads",
                      dest="numOfThreads", default=None,
                      help="Run n benchmarks in parallel",
                      metavar="n")

    parser.add_option("-x", "--moduloAndRest",
                      dest="moduloAndRest", default=(1,0), nargs=2, type="int",
                      help="Run only a subset of tests for which (i % a == b) holds" +
                            "with i being the index of the test in the xml-file " +
                            "(starting with 1).",
                      metavar="a b")

    global options, OUTPUT_PATH
    (options, args) = parser.parse_args(argv)
    OUTPUT_PATH = options.output_path

    if len(args) < 2:
        parser.error("invalid number of arguments")
    if (options.debug):
        logging.basicConfig(format="%(asctime)s - %(levelname)s - %(message)s",
                            level=logging.DEBUG)
    else:
        logging.basicConfig(format="%(asctime)s - %(levelname)s - %(message)s")

    for arg in args[1:]:
        if not os.path.exists(arg) or not os.path.isfile(arg):
            parser.error("File {0} does not exist.".format(repr(arg)))

    try:
        processes = subprocess.Popen(['ps', '-eo', 'cmd'], stdout=subprocess.PIPE).communicate()[0]
        if len(re.findall("python.*benchmark\.py", processes)) > 1:
            logging.warn("Already running instance of this script detected. " + \
                         "Please make sure to not interfere with somebody else's benchmarks.")
    except OSError:
        pass # this does not work on Windows

    for arg in args[1:]:
        if STOPPED_BY_INTERRUPT: break
        logging.debug("Benchmark {0} is started.".format(repr(arg)))
        runBenchmark(arg)
        logging.debug("Benchmark {0} is done.".format(repr(arg)))

    logging.debug("I think my job is done. Have a nice day!")


def killScript():
        # set global flag
        global STOPPED_BY_INTERRUPT
        STOPPED_BY_INTERRUPT = True

        # kill running jobs
        print ("killing subprocesses...")
        try:
            SUB_PROCESSES_LOCK.acquire()
            for process in SUB_PROCESSES:
                killSubprocess(process)
        finally:
            SUB_PROCESSES_LOCK.release()

        # wait until all threads are stopped
        for worker in WORKER_THREADS:
            worker.join()


def signal_handler_ignore(signum, frame):
    logging.warn('Received signal %d, ignoring it' % signum)

if __name__ == "__main__":
    # ignore SIGTERM
    signal.signal(signal.SIGTERM, signal_handler_ignore)
    try:
        sys.exit(main())
    except KeyboardInterrupt: # this block is reched, when interrupt is thrown before or after a test
        killScript()
        print ("\n\nscript was interrupted by user, some tests may not be done")<|MERGE_RESOLUTION|>--- conflicted
+++ resolved
@@ -1681,11 +1681,7 @@
         elif 'SIGSEGV' in line:
             status = 'SEGMENTATION FAULT'
         elif ((returncode == 0 or returncode == 1)
-<<<<<<< HEAD
-                and ('Exception' in line)
-=======
                 and ('Exception' in line or 'java.lang.AssertionError' in line)
->>>>>>> 0130aa4d
                 and not line.startswith('cbmc')): # ignore "cbmc error output: ... Minisat::OutOfMemoryException"
             status = 'ASSERTION' if 'java.lang.AssertionError' in line else 'EXCEPTION'
         elif 'Could not reserve enough space for object heap' in line:

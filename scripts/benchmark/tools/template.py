import benchmark.util as Util

class BaseTool(object):
    """
    This class serves both as a template for tool adaptor implementations,
    and as an abstract super class for them.
    For writing a new tool adaptor, inherit from this class and override
    the necessary methods.
    """

    def getExecutable(self):
        """
        Find the path to the executable file that will get executed.
        This method always needs to be overridden,
        and most implementations will look similar to this one.
        """
        return Util.findExecutable('tool')


    def getVersion(self, executable):
        """
        Determine a version string for this tool, if available.
        """
        return ''


    def getName(self):
        """
        Return the name of the tool, formatted for humans.
        """
        return 'UNKOWN'


<<<<<<< HEAD
    def getCmdline(self, executable, options, sourcefile, propertyfile=None):
=======
    def getCmdline(self, executable, options, sourcefiles, propertyfile=None, rlimits={}):
>>>>>>> be2a31db
        """
        Compose the command line to execute from the name of the executable,
        the user-specified options, and the sourcefile to analyze.
        This method can get overridden, if, for example, some options should
        be enabled or if the order of arguments must be changed.

        @param executable: the path to the executable of the tool, the result of getExecutable()
        @param options: a list of options, in the same order as given in the XML-file.
        @param sourcefiles: a list of sourcefiles, that should be analysed with the tool in one run.
                            In most cases we we have only _one_ sourcefile.
        @param propertyfile: contains a specification for the verifier.
        @param rlimits: This dictionary contains resource-limits for a run,
                        for example: time-limit, soft-time-limit, hard-time-limit, memory-limit, cpu-core-limit.
                        All entries in rlimits are optional, so check for existence before usage!
        """
        return [executable] + options + sourcefiles


    def getStatus(self, returncode, returnsignal, output, isTimeout):
        """
        Parse the output of the tool and extract the verification result.
        This method always needs to be overridden.
        """
        return 'UNKNOWN'


    def addColumnValues(self, output, columns):
        """
        This method adds the values that the user requested to the column objects.
        If a value is not found, it should be set to '-'.
        If not supported, this method does not need to get overridden.
        """
        pass


    def getProgrammFiles(self, executable):
        """
        OPTIONAL, this method is only necessary for "cloud-mode".
        Returns a list of files or directories, 
        that are necessary to run the tool in "cloud-mode".
        """
        return []


    def getWorkingDirectory(self, executable):
        """
        OPTIONAL, this method is only necessary for "cloud-mode".
        Returns a working directory, that is used to run the tool in "cloud-mode".
        """
        return "."


    def getEnvironments(self, executable):
        """
        OPTIONAL, this method is only necessary for special tools.
        It contains some info, how the environment has to be changed, so that the tool can run. 
        Returns a map, that contains identifiers for several submaps.
        All keys and values have to be Strings!
        
        Currently we support 2 identifiers:
        
        "newEnv": Before the execution, the values are assigned to the real environment-identifiers.
                  This will override existing values.
        "additionalEnv": Before the execution, the values are appended to the real environment-identifiers.
                  The seperator for the appending must be given in this method,
                  so that the operation "realValue + additionalValue" is a valid value.
                  For example in the PATH-variable the additionalValue starts with a ":".
        """
        return {}<|MERGE_RESOLUTION|>--- conflicted
+++ resolved
@@ -31,11 +31,7 @@
         return 'UNKOWN'
 
 
-<<<<<<< HEAD
-    def getCmdline(self, executable, options, sourcefile, propertyfile=None):
-=======
     def getCmdline(self, executable, options, sourcefiles, propertyfile=None, rlimits={}):
->>>>>>> be2a31db
         """
         Compose the command line to execute from the name of the executable,
         the user-specified options, and the sourcefile to analyze.

#!/usr/bin/env python

"""
CPAchecker is a tool for configurable software verification.
This file is part of CPAchecker.
<<<<<<< HEAD
=======

Copyright (C) 2007-2011  Dirk Beyer
All rights reserved.

Licensed under the Apache License, Version 2.0 (the "License");
you may not use this file except in compliance with the License.
You may obtain a copy of the License at

    http://www.apache.org/licenses/LICENSE-2.0

Unless required by applicable law or agreed to in writing, software
distributed under the License is distributed on an "AS IS" BASIS,
WITHOUT WARRANTIES OR CONDITIONS OF ANY KIND, either express or implied.
See the License for the specific language governing permissions and
limitations under the License.


CPAchecker web page:
  http://cpachecker.sosy-lab.org
"""

import xml.etree.ElementTree as ET
import os.path
import glob
import shutil
import optparse
import time
import sys

from datetime import date
from decimal import *
from urllib import quote

OUTPUT_PATH = "test/results/"

NAME_START = "results" # first part of filename of html-table

CSV_SEPARATOR = '\t'


# string searched in filenames to determine correct or incorrect status.
# use lower case!
BUG_SUBSTRING_LIST = ['bad', 'bug', 'unsafe']
>>>>>>> 5f901b87

Copyright (C) 2007-2014  Dirk Beyer
All rights reserved.

Licensed under the Apache License, Version 2.0 (the "License");
you may not use this file except in compliance with the License.
You may obtain a copy of the License at

    http://www.apache.org/licenses/LICENSE-2.0

Unless required by applicable law or agreed to in writing, software
distributed under the License is distributed on an "AS IS" BASIS,
WITHOUT WARRANTIES OR CONDITIONS OF ANY KIND, either express or implied.
See the License for the specific language governing permissions and
limitations under the License.

<<<<<<< HEAD

CPAchecker web page:
  http://cpachecker.sosy-lab.org
"""
=======
<style type="text/css">
    <!--
    table { outline:3px solid black; border-spacing:0px; font-family:arial, sans serif}
    thead { text-align:center}
    tbody { text-align:right}
    tfoot { text-align:center}
    tr:hover { background-color:yellow}
    td { border:1px solid black}
    td:first-child { text-align:left; white-space:nowrap}
    tbody td:first-child { font-family: monospace; }
    #options td:not(:first-child) {  text-align:left; font-size: x-small;
                                     font-family: monospace; }
    #columnTitles td:first-child { font-family: monospace; font-size: x-small; }
    tbody tr:first-child td { border-top:3px solid black}
    tfoot tr:first-child td { border-top:3px solid black}
    .correctSafe, .correctUnsafe { text-align:center; color:green}
    .wrongSafe, .wrongUnsafe { text-align:center; color:red; font-weight: bold; }
    .unknown { text-align:center; color:orange; font-weight: bold; }
    .error { text-align:center; color:magenta; font-weight: bold; }
    .score { text-align:center; font-size:large; font-weight:bold; }
    a { color: inherit; text-decoration: none; display: block; }
    a:hover { background: lime }
    -->
</style>
'''

PLOTTING_SCRIPT = '''
<script type="text/javascript">
// add the event handler after document is fully loaded
window.addEventListener("load", function() {
  document.getElementById('columnTitles').onclick = function(event) {
    document.getElementById('graph').style.display='block';
    Processing.getInstanceById('graph').setup(event);
  }
}, false);
</script>
<script src="http://processingjs.org/content/download/processing-js-1.3.6/processing-1.3.6.js"></script>
<script type="application/processing">
// define some constants for the UI
int SCALE	= 1;
int WIDTH	= 1200 / SCALE;
int HEIGHT	= 500 / SCALE;
int X_OFFSET	= 50 / SCALE;
int Y_OFFSET	= 50 / SCALE;

// define the maximal value, used for normalisation
int MAX_VALUE	= 100;

// keep track of the iteration where are in
int iteration	= 0;

// the collection of values
Array values  	= null;

// Setup the Processing Canvas
void setup(event){
  size(WIDTH, HEIGHT);
  strokeWeight(3);
  frameRate(30);
  
  iteration = 0;

  if(event == undefined) {
    columnName = 'cputime';
  } else {
    columnName = event.originalTarget.innerHTML;
  }

  tableBody	= document.getElementsByTagName('tbody')[0];

  rowCount	= tableBody.rows.length;
  columnIndices	= getColumnIndicesForHeader(columnName).toArray();
colorMode(RGB, Math.ceil(columnIndices.length / 3));
  double max = 0;

  values = new Array(rowCount);
  for(j = 0; j < rowCount; j++) {
    values[j] = new Array(columnIndices.length);

    for(i = 0; i < columnIndices.length; i++) {
      currentCell = tableBody.rows[j].cells[columnIndices[i]];
      value       = currentCell.innerHTML;

      if(columnName === 'status') {
	if(currentCell.className.indexOf('correct') == 0)
	  value = 100;
	else if(currentCell.className.indexOf('wrong') == 0)
	  value = 0;
	else
	  value = 50;
      }

      values[j][i] = parseFloat(value);

      if(isNaN(values[j][i]))
	values[j][i] = 0;

      max = Math.max(max, values[j][i]);
    }
  }

  for(j = 0; j < rowCount; j++) {
    for(i = 0; i < columnIndices.length; i++) {
      if(max == 0) {
	values[j][i] = 0;
      } else {
	values[j][i] = (values[j][i] / max) * MAX_VALUE;
      }
    }
  }
}

// Main draw loop
void draw(){
  if(iteration < values.length - 1) {
    steppingX = /*Math.floor*/((WIDTH - 2 * X_OFFSET) / values.length);
    steppingY = /*Math.floor*/((HEIGHT - 2 * Y_OFFSET) / MAX_VALUE);

    currentX = iteration * steppingX + X_OFFSET;

    Array previousPoints = values[iteration];
    Array currentPoints = values[iteration + 1];
    
    for(i = 0; i < currentPoints.length; i++) {
      // some experiments with transparency in last parameter, so that next line does not fully paint over previous line ...
      stroke(255 * ((i >> 2) % 2), 255 * ((i >> 1) % 2), 255 * (i % 2));
      // ... discarded in favour of introducing some error - adding one pixel in height per plotted graph line
      line(currentX, HEIGHT - Y_OFFSET - previousPoints[i] * steppingY + i, currentX + steppingX, HEIGHT - Y_OFFSET - currentPoints[i] * steppingY + i);
    }

    iteration += 1;
    //frameRate(iteration);
  }
}

ArrayList getColumnIndicesForHeader(String header) {
  ArrayList columnIndizes = new ArrayList();

  cells = document.getElementById('columnTitles').cells;

  for(i = 0; i < cells.length; i++) {
    String currentHeader = cells[i].innerHTML;
    if(currentHeader.equals(header)) {
      columnIndizes.add(i);
    }
  }

  return columnIndizes;
}

// Set circle's next destination
void mouseClicked(){
  document.getElementById('graph').style.display="none";
}
</script>
<canvas id="graph" style="border:solid 10px black; border-radius:15px; display:none; position:fixed; left:25%; top:25%; width:50%; height:50%; background-color:grey; opacity:0.75;" width="800" height="600">
</canvas>
'''

>>>>>>> 5f901b87

# prepare for Python 3
from __future__ import absolute_import, print_function, unicode_literals

import sys
sys.dont_write_bytecode = True # prevent creation of .pyc files

import xml.etree.ElementTree as ET
import collections
import os.path
import glob
import json
import argparse
import re
import subprocess
import time
import tempita

from decimal import *

import benchmark.result as result

NAME_START = "results" # first part of filename of table

DEFAULT_OUTPUT_PATH = "test/results/"

LIB_URL = "http://www.sosy-lab.org/lib"
LIB_URL_OFFLINE = "lib/javascript"

TEMPLATE_FILE_NAME = os.path.join(os.path.dirname(__file__), 'table-generator-template.{format}')
TEMPLATE_FORMATS = ['html', 'csv']
TEMPLATE_ENCODING = 'UTF-8'

LOG_VALUE_EXTRACT_PATTERN = re.compile(': *([^ :]*)')

class Util:
    """
    This Class contains some useful functions for Strings, Files and Lists.
    """

<<<<<<< HEAD
    @staticmethod
    def getFileList(shortFile):
        """
        The function getFileList expands a short filename to a sorted list
        of filenames. The short filename can contain variables and wildcards.
        """
=======
            resultElem.set("filename", resultFile)

            # check for equal files in the tests
            if len(listOfTests) and not containEqualFiles(listOfTests[0][0], resultElem):
                print ('        resultfile contains different files, skipping resultfile')
                continue
>>>>>>> 5f901b87

        # expand tilde and variables
        expandedFile = os.path.expandvars(os.path.expanduser(shortFile))

<<<<<<< HEAD
        # expand wildcards
        fileList = glob.glob(expandedFile)
=======
            if options.logfilesInHtml: insertLogFileNames(resultFile, resultElem)
>>>>>>> 5f901b87

        # sort alphabetical,
        # if list is emtpy, sorting returns None, so better do not sort
        if len(fileList) != 0:
            fileList.sort()
        else:
            print ('\nWarning: no file matches "{0}".'.format(shortFile))

        return fileList


<<<<<<< HEAD
    @staticmethod
    def extendFileList(filelist):
        '''
        This function takes a list of files, expands wildcards
        and returns a new list of files.
        '''
        return [file for wildcardFile in filelist for file in Util.getFileList(wildcardFile)]
=======
def insertLogFileNames(resultFile, resultElem):
    filename = os.path.basename(resultElem.get("filename"))
    parts = filename.split("#", 1)

    # get folder of logfiles
    logFolder = resultElem.get('benchmarkname') + "." + resultElem.get('date') + ".logfiles/"
    if len(parts) > 1:
        logFolder = "%s#%s" % (parts[0], logFolder)
>>>>>>> 5f901b87


    @staticmethod
    def containsAny(text, list):
        """
        This function returns True, iff any string in list is a substring of text.
        """
        for elem in list:
            if elem in text:
                return True
        return False


<<<<<<< HEAD
    @staticmethod
    def splitNumberAndUnit(s):
        """
        Split a string into two parts: a number prefix and an arbitrary suffix.
        Splitting is done from the end, so the split is where the last digit
        in the string is (that means the prefix may include non-digit characters,
        if they are followed by at least one digit).
        """
        if not s:
            return (s, '')
        pos = len(s)
        while pos and not s[pos-1].isdigit():
            pos -= 1
        return (s[:pos], s[pos:])


    @staticmethod
    def formatNumber(value, numberOfDigits):
        """
        If the value is a number (or number plus one char),
        this function returns a string-representation of the number
        with a number of digits after the decimal separator.
        If the number has more digits, it is rounded, else zeros are added.

        If the value is no number, it is returned unchanged.
        """
        # if the number ends with "s" or another unit, remove it
        value, suffix = Util.splitNumberAndUnit((value or '').strip())
=======
        # copy logfiles to extra folder and rename them to '.txt'
        logFile = (os.path.dirname(resultFile) or '.') + '/' + logFolder + logFileName + ".log"
        txtFile = OUTPUT_PATH + txtFolder + logFileName + ".txt"
>>>>>>> 5f901b87
        try:
            floatValue = float(value)
            value = "{value:.{width}f}".format(width=numberOfDigits, value=floatValue)
        except ValueError: # if value is no float, don't format it
            pass
        return value + suffix


    @staticmethod
    def toDecimal(s):
        # remove whitespaces and trailing units (e.g., in '1.23s')
        s, _ = Util.splitNumberAndUnit((s or '').strip())
        return Decimal(s) if s else Decimal()


    @staticmethod
    def collapseEqualValues(values, counts):
        """
        Take a tuple (values, counts), remove consecutive values and increment their count instead.
        """
        assert len(values) == len(counts)
        previousValue = values[0]
        previousCount = 0

        for value, count in zip(values, counts):
            if value != previousValue:
                yield (previousValue, previousCount)
                previousCount = 0
                previousValue = value
            previousCount += count

        yield (previousValue, previousCount)

    @staticmethod
    def getColumnValue(sourcefileTag, columnTitle, default=None):
        for column in sourcefileTag.findall('column'):
            if column.get('title') == columnTitle:
                    return column.get('value')
        return default

    @staticmethod
    def flatten(list):
        return [value for sublist in list for value in sublist]

    @staticmethod
    def json(obj):
        return tempita.html(json.dumps(obj))

    @staticmethod
    def prettylist(list):
        if not list:
            return ''

        # Filter out duplicate values while keeping order
        values = set()
        uniqueList = []
        for entry in list:
            if not entry in values:
                values.add(entry)
                uniqueList.append(entry)

        return uniqueList[0] if len(uniqueList) == 1 \
            else '[' + '; '.join(uniqueList) + ']'

def parseTableDefinitionFile(file):
    '''
    This function parses the input to get run sets and columns.
    The param 'file' is an XML file defining the result files and columns.

<<<<<<< HEAD
    If column titles are given in the XML file,
    they will be searched in the result files.
    If no title is given, all columns of the result file are taken.

    @return: a list of RunSetResult objects
=======
    (columnRow, testWidths, titleLine) = getColumnsRowAndTestWidths(listOfTests)
    (toolRow, toolLine) = getToolRow(listOfTests, testWidths)
    limitRow = getLimitRow(listOfTests, testWidths)
    systemRow = getSystemRow(listOfTests, testWidths)
    dateRow = getDateRow(listOfTests, testWidths)
    (testRow, testLine) = getTestRow(listOfTests, testWidths)
    testBranches = getBranchRow(listOfTests, testWidths)
    testOptions = getOptionsRow(listOfTests, testWidths)

    return (('\n' + HTML_SHIFT).join([HTML_SHIFT + '<thead>', toolRow,
            limitRow, systemRow, dateRow, testRow, testBranches, testOptions,
            columnRow]) + '\n</thead>',
            toolLine + '\n' + testLine + '\n' + titleLine + '\n')


def getColumnsRowAndTestWidths(listOfTests):
    '''
    get columnsRow and testWidths, for all columns that should be shown
>>>>>>> 5f901b87
    '''
    print ("reading table definition from '{0}'...".format(file))
    if not os.path.isfile(file):
        print ('File {0!r} does not exist.'.format(file))
        exit()

    def extractColumnsFromTableDefinitionFile(xmltag):
        """
        Extract all columns mentioned in the result tag of a table definition file.
        """
        return [Column(c.get("title"), c.text, c.get("numberOfDigits"))
                for c in xmltag.findall('column')]

    runSetResults = []
    tableGenFile = ET.ElementTree().parse(file)
    if 'table' != tableGenFile.tag:
        print ("ERROR:\n" \
            + "    The XML file seems to be invalid.\n" \
            + "    The rootelement of table-definition-file is not named 'table'.")
        exit()

    defaultColumnsToShow = extractColumnsFromTableDefinitionFile(tableGenFile)

    baseDir = os.path.dirname(file)

    def getResultTags(rootTag):
        tags = rootTag.findall('result')
        if not tags:
            tags = rootTag.findall('test')
            if tags:
                print("Warning: file {0} contains deprecated 'test' tags, rename them to 'result'".format(file))
        return tags

    for resultTag in getResultTags(tableGenFile):
        columnsToShow = extractColumnsFromTableDefinitionFile(resultTag) or defaultColumnsToShow
        filelist = Util.getFileList(os.path.join(baseDir, resultTag.get('filename'))) # expand wildcards
        runSetResults += [RunSetResult.createFromXML(resultsFile, parseResultsFile(resultsFile), columnsToShow) for resultsFile in filelist]

    for unionTag in tableGenFile.findall('union'):
        columnsToShow = extractColumnsFromTableDefinitionFile(unionTag) or defaultColumnsToShow
        result = RunSetResult([], collections.defaultdict(list), columnsToShow)

<<<<<<< HEAD
        for resultTag in getResultTags(unionTag):
            filelist = Util.getFileList(os.path.join(baseDir, resultTag.get('filename'))) # expand wildcards
            for resultsFile in filelist:
                result.append(resultsFile, parseResultsFile(resultsFile))

        if result.filelist:
            result.attributes['name'] = [unionTag.get('title', unionTag.get('name', result.attributes['name']))]
            runSetResults.append(result)

    return runSetResults


class Column:
    """
    The class Column contains title, pattern (to identify a line in logFile),
    and numberOfDigits of a column.
    It does NOT contain the value of a column.
    """
    def __init__(self, title, pattern, numOfDigits):
        self.title = title
        self.pattern = pattern
        self.numberOfDigits = numOfDigits
=======
    toolRow = '<tr><td>Tool</td>'
    toolLine = ['tool']
    tool = (listOfTests[0][0].get('tool'), listOfTests[0][0].get('version'))
    toolWidth = 0

    for (testResult, _), numberOfColumns in zip(listOfTests, testWidths):
        newTool = (testResult.get('tool'), testResult.get('version'))
        if newTool != tool:
            toolRow += '<td colspan="{0}">{1} {2}</td>'.format(toolWidth, *tool)
            toolWidth = 0
            tool = newTool
        toolWidth += numberOfColumns
        for i in range(toolWidth):
            toolLine.append(newTool[0] + ' ' + newTool[1])
    toolRow += '<td colspan="{0}">{1} {2}</td></tr>'.format(toolWidth, *tool)

    return (toolRow, CSV_SEPARATOR.join(toolLine))


def getLimitRow(listOfTests, testWidths):
    '''
    get limitRow, each cell of it spans over all tests with this limit
    '''

    limitRow = '<tr><td>Limits</td>'
    limitWidth = 0
    limit = (listOfTests[0][0].get('timelimit'), listOfTests[0][0].get('memlimit'))

    for (testResult, _), numberOfColumns in zip(listOfTests, testWidths):
        newLimit = (testResult.get('timelimit'), testResult.get('memlimit'))
        if newLimit != limit:
            limitRow += '<td colspan="{0}">timelimit: {1}, memlimit: {2}</td>'\
                            .format(limitWidth, *limit)
            limitWidth = 0
            limit = newLimit
        limitWidth += numberOfColumns
    limitRow += '<td colspan="{0}">timelimit: {1}, memlimit: {2}</td></tr>'\
                    .format(limitWidth, *limit)

    return limitRow

>>>>>>> 5f901b87


<<<<<<< HEAD
class RunSetResult():
    """
    The Class RunSetResult contains all the results of one execution of a run set:
    the sourcefiles tags (with sourcefiles + values), the columns to show
    and the benchmark attributes.
    """
    def __init__(self, filelist, attributes, columns):
        self.filelist = filelist
        self.attributes = attributes
        self.columns = columns

    def getSourceFileNames(self):
        return [file.get('name') for file in self.filelist]

    def append(self, resultFile, resultElem):
        self.filelist += resultElem.findall('sourcefile')
        for attrib, values in RunSetResult._extractAttributesFromResult(resultFile, resultElem).items():
            self.attributes[attrib].extend(values)

        if not self.columns:
            self.columns = RunSetResult._extractExistingColumnsFromResult(resultFile, resultElem)

    @staticmethod
    def createFromXML(resultFile, resultElem, columns=None):
        '''
        This function extracts everything necessary for creating a RunSetResult object
        from the "result" XML tag of a benchmark result file.
        It returns a RunSetResult object.
        '''
        attributes = RunSetResult._extractAttributesFromResult(resultFile, resultElem)

        if not columns:
            columns = RunSetResult._extractExistingColumnsFromResult(resultFile, resultElem)

        return RunSetResult(resultElem.findall('sourcefile'),
                attributes, columns)

    @staticmethod
    def _extractExistingColumnsFromResult(resultFile, resultElem):
        if resultElem.find('sourcefile') is None:
            print("Empty resultfile found: " + resultFile)
            return []
        else: # show all available columns
            columnNames = set()
            columns = []
            for s in resultElem.findall('sourcefile'):
                for c in s.findall('column'):
                    title = c.get('title')
                    if title != 'category' and not title in columnNames:
                        columnNames.add(title)
                        columns.append(Column(title, None, None))
            return columns

    @staticmethod
    def _extractAttributesFromResult(resultFile, resultTag):
        attributes = collections.defaultdict(list)

        # Defaults
        attributes['name'  ] = [resultTag.get('benchmarkname')]
        attributes['branch'] = [os.path.basename(resultFile).split('#')[0] if '#' in resultFile else '']

        # Update with real values
        for attrib, value in resultTag.attrib.items():
            attributes[attrib] = [value]

        # Add system information if present
        for systemTag in resultTag.findall('systeminfo'):
            cpuTag = systemTag.find('cpu')
            attributes['os'   ].append(systemTag.find('os').get('name'))
            attributes['cpu'  ].append(cpuTag.get('model'))
            attributes['cores'].append( cpuTag.get('cores'))
            attributes['freq' ].append(cpuTag.get('frequency'))
            attributes['ram'  ].append(systemTag.find('ram').get('size'))
            attributes['host' ].append(systemTag.get('hostname', 'unknown'))

        return attributes


def parseResultsFile(resultFile):
=======
    def getSystem(systemTag):
        cpuTag = systemTag.find('cpu')
        system = (systemTag.find('os').get('name'),
                  cpuTag.get('model'),
                  cpuTag.get('cores'),
                  cpuTag.get('frequency'),
                  systemTag.find('ram').get('size'),
                  systemTag.get('hostname', 'unknown'))
        return system

    systemFormatString = '<td colspan="{0}">host: {6}<br>os: {1}<br>'\
                       + 'cpu: {2}<br>cores: {3}, frequency: {4}, ram: {5}</td>'
    systemLine = '<tr><td>system</td>'
    systemWidth = 0
    systemTag = listOfTests[0][0].find('systeminfo')
    system = getSystem(systemTag)

    for (testResult, columns), numberOfColumns in zip(listOfTests, testWidths):
        systemTag = testResult.find('systeminfo')
        newSystem = getSystem(systemTag)
        if newSystem != system:
            systemLine += systemFormatString.format(systemWidth, *system)
            systemWidth = 0
            system = newSystem
        systemWidth += numberOfColumns
    systemLine += systemFormatString.format(systemWidth, *system) + '</tr>'

    return systemLine


def getDateRow(listOfTests, testWidths):
>>>>>>> 5f901b87
    '''
    This function parses a XML file with the results of the execution of a run set.
    It returns the "result" XML tag
    '''
    if not os.path.isfile(resultFile):
        print ('File {0!r} is not found.'.format(resultFile))
        exit()

<<<<<<< HEAD
    print ('    ' + resultFile)
=======
    dateRow = '<tr><td>Date of run</td>'
    dateWidth = 0
    date = listOfTests[0][0].get('date')

    for (testResult, _), numberOfColumns in zip(listOfTests, testWidths):
        newDate = testResult.get('date')
        if newDate != date:
            dateRow += '<td colspan="{0}">{1}</td>'.format(dateWidth, date)
            dateWidth = 0
            date = newDate
        dateWidth += numberOfColumns
    dateRow += '<td colspan="{0}">{1}</td></tr>'.format(dateWidth, date)

    return dateRow

>>>>>>> 5f901b87

    resultElem = ET.ElementTree().parse(resultFile)

<<<<<<< HEAD
    if resultElem.tag not in ['result', 'test']:
        print (("ERROR:\n" \
            + "XML file with benchmark results seems to be invalid.\n" \
            + "The root element of the file is not named 'result' or 'test'.\n" \
            + "If you want to run a table-definition file,\n"\
            + "you should use the option '-x' or '--xml'.").replace('\n','\n    '))
        exit()
=======
    testNames = [testResult.get('name', testResult.get('benchmarkname'))
                                for (testResult, _) in listOfTests]
    tests = ['<td colspan="{0}">{1}</td>'.format(width, testName)
             for (testName, width) in zip(testNames, testWidths) if width]
    testLine = CSV_SEPARATOR.join(['test'] + [CSV_SEPARATOR.join([testName]*width)
             for (testName, width) in zip(testNames, testWidths) if width])

    return ('<tr><td>Test set</td>' + ''.join(tests) + '</tr>',
            testLine)
>>>>>>> 5f901b87

    insertLogFileNames(resultFile, resultElem)
    return resultElem

<<<<<<< HEAD
def insertLogFileNames(resultFile, resultElem):
    parts = os.path.basename(resultFile).split("#", 1)

    # get folder of logfiles
    date = resultElem.get('date').replace(':','').replace(' ','_') # from ISO-format to filename-format
    logFolder = resultElem.get('benchmarkname') + '.' + date + '.logfiles/'
    if len(parts) > 1:
        logFolder = parts[0] + '#' + logFolder
    logFolder = os.path.join(os.path.dirname(resultFile), resultElem.get('baseDir', ''), logFolder)
=======
def getBranchRow(listOfTests, testWidths):
    '''
    create branchRow, each cell spans over the columns of a test
    '''
    testBranches = [os.path.basename(testResult.get('filename', '?')) for (testResult, _) in listOfTests]
    if not any("#" in branch for branch in testBranches):
        return ""
    testBranches = [testBranch.split("#", 1)[0] for testBranch in testBranches]
    branches = ['<td colspan="{0}">{1}</td>'.format(width, testBranch)
             for (testBranch, width) in zip(testBranches, testWidths) if width]
    return '<tr id="branch"><td>branch</td>' + ''.join(branches) + '</tr>'


def getOptionsRow(listOfTests, testWidths):
    '''
    create optionsRow, each cell spans over the columns of a test
    '''

    testOptions = [testResult.get('options', ' ') for (testResult, _) in listOfTests]
    options = ['<td colspan="{0}">{1}</td>'.format(width, testOption.replace(' -','<br>-'))
             for (testOption, width) in zip(testOptions, testWidths) if width]
    return '<tr id="options"><td>Options</td>' + ''.join(options) + '</tr>'
>>>>>>> 5f901b87

    # append begin of filename
    runSetName = resultElem.get('name')
    if runSetName is not None:
        blockname = resultElem.get('block')
        if blockname is None:
            logFolder += runSetName + "."
        elif blockname == runSetName:
            pass # real runSetName is empty
        else:
            assert runSetName.endswith("." + blockname)
            runSetName = runSetName[:-(1 + len(blockname))] # remove last chars
            logFolder += runSetName + "."

    # for each file: append original filename and insert logFileName into sourcefileElement
    for sourcefile in resultElem.findall('sourcefile'):
        logFileName = os.path.basename(sourcefile.get('name')) + ".log"
        sourcefile.logfile = logFolder + logFileName

def getDefaultLogFolder(resultElem):
    return logFolder


def mergeSourceFiles(runSetResults):
    """
    This function merges the filelists of all RunSetResult objects.
    If necessary, it can merge lists of names: [A,C] + [A,B] --> [A,B,C]
    and add dummy elements to the filelists.
    It also ensures the same order of files.
    Returns a list of filenames
    """
    nameList = []
    nameSet = set()
    for result in runSetResults:
        index = -1
        currentResultNameSet = set()
        for name in result.getSourceFileNames():
            if name in currentResultNameSet:
                print ("File {0} is present twice, skipping it.".format(name))
            else:
                currentResultNameSet.add(name)
                if name not in nameSet:
                    nameList.insert(index+1, name)
                    nameSet.add(name)
                    index += 1
                else:
                    index = nameList.index(name)

    mergeFilelists(runSetResults, nameList)
    return nameList

def mergeFilelists(runSetResults, filenames):
    """
    Set the filelists of all RunSetResult elements so that they contain the same files
    in the same order. For missing files a dummy element is inserted.
    """
    for result in runSetResults:
        # create mapping from name to sourcefile tag
        dic = dict([(file.get('name'), file) for file in result.filelist])
        result.filelist = [] # clear and repopulate filelist
        for filename in filenames:
            fileResult = dic.get(filename)
            if fileResult == None:
                fileResult = ET.Element('sourcefile') # create an empty dummy element
                fileResult.logfile = None
                fileResult.set('name', filename)
                print ('    no result for {0}'.format(filename))
            result.filelist.append(fileResult)


def findCommonSourceFiles(runSetResults):
    filesInFirstRunSet = runSetResults[0].getSourceFileNames()

    fileSet = set(filesInFirstRunSet)
    for result in runSetResults:
        fileSet = fileSet & set(result.getSourceFileNames())

    fileList = []
    if not fileSet:
        print('No files are present in all benchmark results.')
    else:
        fileList = [file for file in filesInFirstRunSet if file in fileSet]
        mergeFilelists(runSetResults, fileList)

    return fileList

<<<<<<< HEAD
=======
        if options.logfilesInHtml:
            rowsForHTML.append(['<td><a href="{0}">{1}</a></td>'.
                            format(quote(filePath), fileName.replace(commonPrefix, '', 1))])
        else:
            rowsForHTML.append(['<td>{0}</td>'.
                            format(fileName.replace(commonPrefix, '', 1))])
        rowsForCSV.append([fileName.replace(commonPrefix, '', 1)])
>>>>>>> 5f901b87

class RunResult:
    """
    The class RunResult contains the results of a single verification run.
    """
    def __init__(self, status, category, logFile, columns, values):
        assert(len(columns) == len(values))
        self.status = status
        self.logFile = logFile
        self.columns = columns
        self.values = values
        self.category = category

    @staticmethod
    def createFromXML(sourcefileTag, listOfColumns, correctOnly):
        '''
        This function collects the values from one run.
        Only columns that should be part of the table are collected.
        '''

        def readLogfileLines(logfileName):
            if not logfileName: return []
            try:
                with open(logfileName, 'rt') as logfile:
                    return logfile.readlines()
            except IOError as e:
                print('WARNING: Could not read value from logfile: {}'.format(e))
                return []

        def getValueFromLogfile(lines, identifier):
            """
            This method searches for values in lines of the content.
            The format of such a line must be:    "identifier:  value  (rest)".

            If a value is not found, the value is set to None.
            """
            # stop after the first line, that contains the searched text
            for line in lines:
                if identifier in line:
                    match = LOG_VALUE_EXTRACT_PATTERN.search(line)
                    return match.group(1).strip() if match else None
            return None

        status = Util.getColumnValue(sourcefileTag, 'status', '')
        category = Util.getColumnValue(sourcefileTag, 'category', 'placeholderForUnknown')
        
        # fallback for compatibility, 
        # TODO: remove this block and set CATEGORY_UNKNOWN as default value
        if status == 'false(label)':
            status = 'false(reach)'
        if category == 'placeholderForUnknown':
            category = result.getResultCategory(sourcefileTag.get('name'), status)

        score = result.calculateScore(category, status)
        logfileLines = None

        values = []

        for column in listOfColumns: # for all columns that should be shown
            value = None # default value
            if column.title.lower() == 'score':
                value = str(score)
            elif column.title.lower() == 'status':
                value = status

            elif not correctOnly or score > 0:
                if not column.pattern: # collect values from XML
                    value = Util.getColumnValue(sourcefileTag, column.title)

                else: # collect values from logfile
                    if logfileLines is None: # cache content
                        logfileLines = readLogfileLines(sourcefileTag.logfile)

                    value = getValueFromLogfile(logfileLines, column.pattern)

            if column.numberOfDigits is not None:
                value = Util.formatNumber(value, column.numberOfDigits)

            values.append(value)

        return RunResult(status, category, sourcefileTag.logfile, listOfColumns, values)


class Row:
    """
    The class Row contains all the results for one sourcefile (a list of RunResult instances).
    It corresponds to one complete row in the final tables.
    """
    def __init__(self, fileName):
        self.fileName = fileName
        self.results = []

    def addRunResult(self, runresult):
        self.results.append(runresult)

    def setRelativePath(self, commonPrefix, baseDir):
        """
        generate output representation of rows
        """
        # make path relative to directory of output file if necessary
        self.filePath = self.fileName if os.path.isabs(self.fileName) \
                                 else os.path.relpath(self.fileName, baseDir)

        self.shortFileName = self.fileName.replace(commonPrefix, '', 1)

def rowsToColumns(rows):
    """
    Convert a list of Rows into a column-wise list of list of RunResult
    """
    return zip(*[row.results for row in rows])


def getRows(runSetResults, fileNames, correctOnly):
    """
    Create list of rows with all data. Each row consists of several RunResults.
    """
    rows = [Row(fileName) for fileName in fileNames]

    # get values for each run set
    for result in runSetResults:
        # get values for each file in a run set
        for fileResult, row in zip(result.filelist, rows):
            row.addRunResult(RunResult.createFromXML(fileResult, result.columns, correctOnly))

    return rows


def filterRowsWithDifferences(rows):
    """
    Find all rows with differences in the status column.
    """
    if not rows:
        # empty table
        return []
    if len(rows[0].results) == 1:
        # table with single column
        return []

<<<<<<< HEAD
    def allEqualResult(listOfResults):
        allStatus = set([result.status for result in listOfResults if result.status])
        return len(allStatus) <= 1
=======
    currentFile.status = 'unknown'

    valuesForHTML = []
    valuesForCSV = []
    for columnTitle in listOfColumns: # for all columns that should be shown
        for column in currentFile.findall('column'):
            if columnTitle == column.get('title'):

                value = column.get('value')

                valuesForCSV.append(value)

                if columnTitle == 'status':
                    # different colors for correct and incorrect results
                    status = value.lower()
                    fileName = currentFile.get('name').lower()
                    isSafeFile = not containsAny(fileName, BUG_SUBSTRING_LIST)

                    if status == 'safe':
                        if isSafeFile:
                            currentFile.status = 'correctSafe'
                        else:
                            currentFile.status = 'wrongSafe'
                    elif status == 'unsafe':
                        if isSafeFile:
                            currentFile.status = 'wrongUnsafe'
                        else:
                            currentFile.status = 'correctUnsafe'
                    elif status == 'unknown':
                        currentFile.status = 'unknown'
                    else:
                        currentFile.status = 'error'

                    if options.logfilesInHtml:
                        valuesForHTML.append('<td class="{0}"><a href="{1}">{2}</a></td>'
                            .format(currentFile.status, quote(str(currentFile.get('logfileForHtml'))), status))
                    else:
                        valuesForHTML.append('<td class="{0}">{1}</td>'
                            .format(currentFile.status, status))
>>>>>>> 5f901b87

    rowsDiff = [row for row in rows if not allEqualResult(row.results)]

    if len(rowsDiff) == 0:
        print ("---> NO DIFFERENCE FOUND IN COLUMN 'STATUS'")
    elif len(rowsDiff) == len(rows):
        print ("---> DIFFERENCES FOUND IN ALL ROWS, NO NEED TO CREATE DIFFERENCE TABLE")
        return []

    return rowsDiff



def getTableHead(runSetResults, commonFileNamePrefix):

    # This list contains the number of columns each run set has
    # (the width of a run set in the final table)
    # It is used for calculating the column spans of the header cells.
    runSetWidths = [len(runSetResult.columns) for runSetResult in runSetResults]

    for runSetResult in runSetResults:
        # Ugly because this overwrites the entries in the map,
        # but we don't need them anymore and this is the easiest way
        for key in runSetResult.attributes:
            runSetResult.attributes[key] = Util.prettylist(runSetResult.attributes[key])

    def getRow(rowName, format, collapse=False, onlyIf=None, default='Unknown'):
        def formatCell(attributes):
            if onlyIf and not onlyIf in attributes:
                formatStr = default
            else:
                formatStr = format
            return formatStr.format(**attributes)

        values = [formatCell(runSetResult.attributes) for runSetResult in runSetResults]
        if not any(values): return None # skip row without values completely

        valuesAndWidths = list(Util.collapseEqualValues(values, runSetWidths)) \
                          if collapse else list(zip(values, runSetWidths))

        return tempita.bunch(id=rowName.lower().split(' ')[0],
                             name=rowName,
                             content=valuesAndWidths)

    benchmarkNames = [runSetResult.attributes['benchmarkname'] for runSetResult in runSetResults]
    allBenchmarkNamesEqual = benchmarkNames.count(benchmarkNames[0]) == len(benchmarkNames)

    titles      = [column.title for runSetResult in runSetResults for column in runSetResult.columns]
    runSetWidths1 = [1]*sum(runSetWidths)
    titleRow    = tempita.bunch(id='columnTitles', name=commonFileNamePrefix,
                                content=list(zip(titles, runSetWidths1)))

    return {'tool':    getRow('Tool', '{tool} {version}', collapse=True),
            'limit':   getRow('Limits', 'timelimit: {timelimit}, memlimit: {memlimit}, CPU core limit: {cpuCores}', collapse=True),
            'host':    getRow('Host', '{host}', collapse=True, onlyIf='host'),
            'os':      getRow('OS', '{os}', collapse=True, onlyIf='os'),
            'system':  getRow('System', 'CPU: {cpu} with {cores} cores, frequency: {freq}; RAM: {ram}', collapse=True, onlyIf='cpu'),
            'date':    getRow('Date of execution', '{date}', collapse=True),
            'runset':  getRow('Run set', '{name}' if allBenchmarkNamesEqual else '{benchmarkname}.{name}'),
            'branch':  getRow('Branch', '{branch}'),
            'options': getRow('Options', '{options}'),
            'property':getRow('Propertyfile', '{propertyfiles}', collapse=True, onlyIf='propertyfiles', default=''),
            'title':   titleRow}


def getStats(rows):
    countFalse = len([row for row in rows if result.fileIsFalse(row.fileName)])
    countTrue = len([row for row in rows if result.fileIsTrue(row.fileName)])
    maxScore = result.SCORE_CORRECT_FALSE * countFalse + result.SCORE_CORRECT_TRUE * countTrue

    stats = [getStatsOfRunSet(runResults) for runResults in rowsToColumns(rows)] # column-wise
    rowsForStats = list(map(Util.flatten, zip(*stats))) # row-wise

    return [tempita.bunch(default=None, title='total files', content=rowsForStats[0]),
            tempita.bunch(default=None, title='correct results', description='(no bug exists + result is TRUE) OR (bug exists + result is FALSE)', content=rowsForStats[1]),
            tempita.bunch(default=None, title='false negatives', description='bug exists + result is TRUE', content=rowsForStats[2]),
            tempita.bunch(default=None, title='false positives', description='no bug exists + result is FALSE', content=rowsForStats[3]),
            tempita.bunch(default=None, title='false properties', description='bug exists + bug found, but not searched for it', content=rowsForStats[4]),
            tempita.bunch(default=None, title='score ({0} files, max score: {1})'.format(len(rows), maxScore), id='score', description='{0} true files, {1} false files'.format(countTrue, countFalse), content=rowsForStats[5])
            ]

def getStatsOfRunSet(runResults):
    """
    This function returns the numbers of the statistics.
    @param runResults: All the results of the execution of one run set (as list of RunResult objects)
    """

    # convert:
    # [['TRUE', 0,1], ['FALSE', 0,2]] -->  [['TRUE', 'FALSE'], [0,1, 0,2]]
    # in python2 this is a list, in python3 this is the iterator of the list
    # this works, because we iterate over the list some lines below
    listsOfValues = zip(*[runResult.values for runResult in runResults])

    columns = runResults[0].columns
    statusList = [(runResult.category, runResult.status) for runResult in runResults]

    # collect some statistics
    sumRow = []
    correctRow = []
    wrongTrueRow = []
    wrongFalseRow = []
    wrongPropertyRow = []
    scoreRow = []

    for column, values in zip(columns, listsOfValues):
        if column.title == 'status':
            countCorrectTrue, countCorrectFalse, countCorrectProperty, countWrongTrue, countWrongFalse, countWrongProperty, countMissing = getCategoryCount(statusList)

            sum     = StatValue(len([status for (category, status) in statusList if status]))
            correct = StatValue(countCorrectTrue + countCorrectFalse + countCorrectProperty)
            score   = StatValue(result.SCORE_CORRECT_TRUE   * countCorrectTrue + \
                                result.SCORE_CORRECT_FALSE * countCorrectFalse + \
                                result.SCORE_CORRECT_FALSE * countCorrectProperty + \
                                result.SCORE_WRONG_TRUE     * countWrongTrue + \
                                result.SCORE_WRONG_FALSE   * countWrongFalse + \
                                result.SCORE_WRONG_FALSE   * countWrongProperty,
                                )
            wrongTrue   = StatValue(countWrongTrue)
            wrongFalse = StatValue(countWrongFalse)
            wrongProperty = StatValue(countWrongProperty)

        else:
            sum, correct, wrongTrue, wrongFalse, wrongProperty = getStatsOfNumberColumn(values, statusList, column.title)
            score = ''

        if (sum.sum, correct.sum, wrongTrue.sum, wrongFalse.sum) == (0,0,0,0,0):
            (sum, correct, wrongTrue, wrongFalse) = (None, None, None, None, None)

        sumRow.append(sum)
        correctRow.append(correct)
        wrongTrueRow.append(wrongTrue)
        wrongFalseRow.append(wrongFalse)
        wrongPropertyRow.append(wrongProperty)
        scoreRow.append(score)

    return (sumRow, correctRow, wrongTrueRow, wrongFalseRow, wrongPropertyRow, scoreRow)


class StatValue:
    def __init__(self, sum, min=None, max=None, avg=None, median=None):
        self.sum = sum
        self.min = min
        self.max = max
        self.avg = avg
        self.median = median

    def __str__(self):
        return str(self.sum)

    @classmethod
    def fromList(cls, values):
        if not values:
            return StatValue(0)

        return StatValue(sum(values),
                         min    = min(values),
                         max    = max(values),
                         avg    = sum(values) / len(values),
                         median = sorted(values)[len(values)//2],
                         )


def getCategoryCount(categoryList):
    # count different elems in statusList
    counts = collections.defaultdict(int)
    for category in categoryList:
        counts[category] += 1

    # warning: read next lines carefully, there are some brackets and commas!
    return (
        # correctTrue, correctFalseLabel, correctProperty
            counts[result.CATEGORY_CORRECT, result.STR_TRUE],
            counts[result.CATEGORY_CORRECT, result.STR_FALSE_REACH],
            counts[result.CATEGORY_CORRECT, result.STR_FALSE_DEREF] \
          + counts[result.CATEGORY_CORRECT, result.STR_FALSE_FREE] \
          + counts[result.CATEGORY_CORRECT, result.STR_FALSE_MEMTRACK] \
          + counts[result.CATEGORY_CORRECT, result.STR_FALSE_TERMINATION],

        # wrongTrue, wrongFalseLabel, wrongProperty
            counts[result.CATEGORY_WRONG, result.STR_TRUE],
            counts[result.CATEGORY_WRONG, result.STR_FALSE_REACH],
            counts[result.CATEGORY_WRONG, result.STR_FALSE_DEREF] \
          + counts[result.CATEGORY_WRONG, result.STR_FALSE_FREE] \
          + counts[result.CATEGORY_WRONG, result.STR_FALSE_MEMTRACK] \
          + counts[result.CATEGORY_WRONG, result.STR_FALSE_TERMINATION],
          
        # missing
            counts[result.CATEGORY_MISSING, result.STR_TRUE] \
          + counts[result.CATEGORY_MISSING, result.STR_FALSE_REACH] \
          + counts[result.CATEGORY_MISSING, result.STR_FALSE_DEREF] \
          + counts[result.CATEGORY_MISSING, result.STR_FALSE_FREE] \
          + counts[result.CATEGORY_MISSING, result.STR_FALSE_MEMTRACK] \
          + counts[result.CATEGORY_MISSING, result.STR_FALSE_TERMINATION] \
            )


def getStatsOfNumberColumn(values, categoryList, columnTitle):
    assert len(values) == len(categoryList)
    try:
        valueList = [Util.toDecimal(v) for v in values]
    except InvalidOperation as e:
        if columnTitle != "host": # we ignore values of column host, used in cloud-mode
            print("Warning: {0}. Statistics may be wrong.".format(e))
        return (StatValue(0), StatValue(0), StatValue(0), StatValue(0), StatValue(0))

    valuesPerCategory = collections.defaultdict(list)
    for value, catStat in zip(valueList, categoryList):
        category, status = catStat
        if category == result.CATEGORY_CORRECT:
            status = None # ignore status, we do not need it, use None as DUMMY
        valuesPerCategory[category, status].append(value)

    return (StatValue.fromList(valueList),
            StatValue.fromList(valuesPerCategory[result.CATEGORY_CORRECT, None]), # None as DUMMY
            StatValue.fromList(valuesPerCategory[result.CATEGORY_WRONG, result.STR_TRUE]),
            StatValue.fromList(valuesPerCategory[result.CATEGORY_WRONG, result.STR_FALSE_REACH]),
            StatValue.fromList(valuesPerCategory[result.CATEGORY_WRONG, result.STR_FALSE_DEREF] +
                               valuesPerCategory[result.CATEGORY_WRONG, result.STR_FALSE_FREE] +
                               valuesPerCategory[result.CATEGORY_WRONG, result.STR_FALSE_MEMTRACK] +
                               valuesPerCategory[result.CATEGORY_WRONG, result.STR_FALSE_TERMINATION]
                               ),
            )

<<<<<<< HEAD
=======
    print ('generating html into %s ...' % (HTMLOutFileName, ))
>>>>>>> 5f901b87

def getCounts(rows): # for options.dumpCounts
    countsList = []

    for runResults in rowsToColumns(rows):
        statusList = [(runResult.category, runResult.status) for runResult in runResults]
        correctTrue, correctFalse, correctProperty, wrongTrue, wrongFalse, wrongProperty, missing = getCategoryCount(statusList)

<<<<<<< HEAD
        correct = correctTrue + correctFalse + correctProperty
        wrong = wrongTrue + wrongFalse + wrongProperty
        unknown = len(statusList) - correct - wrong - missing
=======
    htmlCode = DOCTYPE + '<html>\n\n<head>\n' + CSS + TITLE + '\n</head>\n\n<body>\n\n'
    if options.enablePlotting: htmlCode += PLOTTING_SCRIPT + '\n'
    htmlCode += tableCode + '</body>\n\n</html>'
>>>>>>> 5f901b87

        countsList.append((correct, wrong, unknown))

    return countsList


def createTables(name, runSetResults, fileNames, rows, rowsDiff, outputPath, outputFilePattern, options):
    '''
    create tables and write them to files
    '''

    # get common folder of sourcefiles
    commonPrefix = os.path.commonprefix(fileNames) # maybe with parts of filename
    commonPrefix = commonPrefix[: commonPrefix.rfind('/') + 1] # only foldername
    list(map(lambda row: Row.setRelativePath(row, commonPrefix, outputPath), rows))

    head = getTableHead(runSetResults, commonPrefix)
    runSetsData = [runSetResult.attributes for runSetResult in runSetResults]
    runSetsColumns = [[column.title for column in runSet.columns] for runSet in runSetResults]

    templateNamespace={'flatten': Util.flatten,
                       'json': Util.json,
                       'relpath': os.path.relpath,
                       }

    def writeTable(type, title, rows):
        stats = getStats(rows)

        for format in TEMPLATE_FORMATS:
            outfile = os.path.join(outputPath, outputFilePattern.format(name=name, type=type, ext=format))
            print ('writing {0} into {1} ...'.format(format.upper().ljust(4), outfile))

            # read template
            Template = tempita.HTMLTemplate if format == 'html' else tempita.Template
            template = Template.from_filename(TEMPLATE_FILE_NAME.format(format=format),
                                              namespace=templateNamespace,
                                              encoding=TEMPLATE_ENCODING)

            # write file
            with open(outfile, 'w') as file:
                file.write(template.substitute(
                        title=title,
                        head=head,
                        body=rows,
                        foot=stats,
                        runSets=runSetsData,
                        columns=runSetsColumns,
                        lib_url=options.libUrl,
                        baseDir=outputPath,
                        ))

            if options.showTable and format == 'html':
                try:
                    with open(os.devnull, 'w') as devnull:
                        subprocess.Popen(['xdg-open', outfile],
                                         stdout=devnull, stderr=devnull)
                except OSError:
                    pass

    # write normal tables
    writeTable("table", name, rows)

    # write difference tables
    if rowsDiff:
        writeTable("diff", name + " differences", rowsDiff)

def basenameWithoutEnding(file):
    name = os.path.basename(file)
    if name.endswith(".xml"):
        name = name[:-4]
    return name

def main(args=None):

    if args is None:
        args = sys.argv

    parser = argparse.ArgumentParser(
        description="""Create table with the results of one or more benchmark executions.
        Documented example files for the table definitions can be found in 'doc/examples'\n"""
    )

    parser.add_argument("tables",
        metavar="RESULT",
        type=str,
        nargs='*',
        help="XML file with the results from the benchmark script"
    )
    parser.add_argument("-x", "--xml",
        action="store",
        type=str,
        dest="xmltablefile",
        help="XML file with the table definition."
    )
    parser.add_argument("-o", "--outputpath",
        action="store",
        type=str,
        dest="outputPath",
        help="Output path for the tables."
    )
    parser.add_argument("-n", "--name",
        action="store",
        type=str,
        dest="outputName",
        help="Base name of the created output files."
    )
    parser.add_argument("-d", "--dump",
        action="store_true", dest="dumpCounts",
        help="Print summary statistics for the good, bad, and unknown counts."
    )
    parser.add_argument("-c", "--common",
        action="store_true", dest="common",
        help="Put only sourcefiles into the table for which all benchmarks contain results."
    )
    parser.add_argument("--no-diff",
        action="store_false", dest="writeDiffTable",
        help="Do not output a table with result differences between benchmarks."
    )
    parser.add_argument("--correct-only",
        action="store_true", dest="correctOnly",
        help="Clear all results (e.g., time) in cases where the result was not correct."
    )
    parser.add_argument("--offline",
        action="store_const", dest="libUrl",
        const=LIB_URL_OFFLINE,
        default=LIB_URL,
        help="Don't insert links to http://www.sosy-lab.org, instead expect JS libs in libs/javascript."
    )
    parser.add_argument("--show",
        action="store_true", dest="showTable",
        help="Open the produced HTML table(s) in the default browser."
    )
<<<<<<< HEAD
=======
    parser.add_option("-p", "--plot", 
        action="store_true", dest="enablePlotting", default=False,
        help="put JavaScript in html-code that enables plotting functionality in the resulting table."
    )

    global options
    options, args = parser.parse_args(args)
>>>>>>> 5f901b87

    options = parser.parse_args(args[1:])

<<<<<<< HEAD
    name = options.outputName
    outputPath = options.outputPath
    outputFilePattern = "{name}.{type}.{ext}"

=======
>>>>>>> 5f901b87
    if options.xmltablefile:
        if options.tables:
            print ("Invalid additional arguments '{}'".format(" ".join(options.tables)))
            exit()
        runSetResults = parseTableDefinitionFile(options.xmltablefile)
        if not name:
            name = basenameWithoutEnding(options.xmltablefile)

        if not outputPath:
            outputPath = os.path.dirname(options.xmltablefile)

    else:
        if options.tables:
            inputFiles = options.tables
        else:
            searchDir = outputPath or DEFAULT_OUTPUT_PATH
            print ("searching result files in '{}'...".format(searchDir))
            inputFiles = [os.path.join(searchDir, '*.results*.xml')]

        inputFiles = Util.extendFileList(inputFiles) # expand wildcards
        runSetResults = [RunSetResult.createFromXML(file, parseResultsFile(file)) for file in inputFiles]

        if len(inputFiles) == 1:
            if not name:
                name = basenameWithoutEnding(inputFiles[0])
            outputFilePattern = "{name}.{ext}"
        else:
            if not name:
                name = NAME_START + "." + time.strftime("%y-%m-%d_%H%M", time.localtime())

        if inputFiles and not outputPath:
            dir = os.path.dirname(inputFiles[0])
            if all(dir == os.path.dirname(file) for file in inputFiles):
                outputPath = dir
            else:
                outputPath = DEFAULT_OUTPUT_PATH

    if not outputPath:
        outputPath = '.'

    if not runSetResults:
        print ('\nError! No file with benchmark results found.')
        if options.xmltablefile:
            print ('Please check the filenames in your XML-file.')
        exit()

    print ('merging results ...')
    if options.common:
        fileNames = findCommonSourceFiles(runSetResults)
    else:
        # merge list of run sets, so that all run sets contain the same filenames
        fileNames = mergeSourceFiles(runSetResults)

    # collect data and find out rows with differences
    print ('collecting data ...')
    rows     = getRows(runSetResults, fileNames, options.correctOnly)
    if not rows:
        print ('Warning: No results found, no tables produced.')
        sys.exit()

    rowsDiff = filterRowsWithDifferences(rows) if options.writeDiffTable else []

    print ('generating table ...')
    if not os.path.isdir(outputPath): os.makedirs(outputPath)
    createTables(name, runSetResults, fileNames, rows, rowsDiff, outputPath, outputFilePattern, options)

    print ('done')

    if options.dumpCounts: # print some stats for Buildbot
        countsList = getCounts(rows)
        print ("STATS")
        for counts in countsList:
            print (" ".join(str(e) for e in counts))


if __name__ == '__main__':
    try:
        sys.exit(main())
    except KeyboardInterrupt:
        print ('script was interrupted by user')
        pass<|MERGE_RESOLUTION|>--- conflicted
+++ resolved
@@ -3,10 +3,8 @@
 """
 CPAchecker is a tool for configurable software verification.
 This file is part of CPAchecker.
-<<<<<<< HEAD
-=======
-
-Copyright (C) 2007-2011  Dirk Beyer
+
+Copyright (C) 2007-2014  Dirk Beyer
 All rights reserved.
 
 Licensed under the Apache License, Version 2.0 (the "License");
@@ -25,212 +23,6 @@
 CPAchecker web page:
   http://cpachecker.sosy-lab.org
 """
-
-import xml.etree.ElementTree as ET
-import os.path
-import glob
-import shutil
-import optparse
-import time
-import sys
-
-from datetime import date
-from decimal import *
-from urllib import quote
-
-OUTPUT_PATH = "test/results/"
-
-NAME_START = "results" # first part of filename of html-table
-
-CSV_SEPARATOR = '\t'
-
-
-# string searched in filenames to determine correct or incorrect status.
-# use lower case!
-BUG_SUBSTRING_LIST = ['bad', 'bug', 'unsafe']
->>>>>>> 5f901b87
-
-Copyright (C) 2007-2014  Dirk Beyer
-All rights reserved.
-
-Licensed under the Apache License, Version 2.0 (the "License");
-you may not use this file except in compliance with the License.
-You may obtain a copy of the License at
-
-    http://www.apache.org/licenses/LICENSE-2.0
-
-Unless required by applicable law or agreed to in writing, software
-distributed under the License is distributed on an "AS IS" BASIS,
-WITHOUT WARRANTIES OR CONDITIONS OF ANY KIND, either express or implied.
-See the License for the specific language governing permissions and
-limitations under the License.
-
-<<<<<<< HEAD
-
-CPAchecker web page:
-  http://cpachecker.sosy-lab.org
-"""
-=======
-<style type="text/css">
-    <!--
-    table { outline:3px solid black; border-spacing:0px; font-family:arial, sans serif}
-    thead { text-align:center}
-    tbody { text-align:right}
-    tfoot { text-align:center}
-    tr:hover { background-color:yellow}
-    td { border:1px solid black}
-    td:first-child { text-align:left; white-space:nowrap}
-    tbody td:first-child { font-family: monospace; }
-    #options td:not(:first-child) {  text-align:left; font-size: x-small;
-                                     font-family: monospace; }
-    #columnTitles td:first-child { font-family: monospace; font-size: x-small; }
-    tbody tr:first-child td { border-top:3px solid black}
-    tfoot tr:first-child td { border-top:3px solid black}
-    .correctSafe, .correctUnsafe { text-align:center; color:green}
-    .wrongSafe, .wrongUnsafe { text-align:center; color:red; font-weight: bold; }
-    .unknown { text-align:center; color:orange; font-weight: bold; }
-    .error { text-align:center; color:magenta; font-weight: bold; }
-    .score { text-align:center; font-size:large; font-weight:bold; }
-    a { color: inherit; text-decoration: none; display: block; }
-    a:hover { background: lime }
-    -->
-</style>
-'''
-
-PLOTTING_SCRIPT = '''
-<script type="text/javascript">
-// add the event handler after document is fully loaded
-window.addEventListener("load", function() {
-  document.getElementById('columnTitles').onclick = function(event) {
-    document.getElementById('graph').style.display='block';
-    Processing.getInstanceById('graph').setup(event);
-  }
-}, false);
-</script>
-<script src="http://processingjs.org/content/download/processing-js-1.3.6/processing-1.3.6.js"></script>
-<script type="application/processing">
-// define some constants for the UI
-int SCALE	= 1;
-int WIDTH	= 1200 / SCALE;
-int HEIGHT	= 500 / SCALE;
-int X_OFFSET	= 50 / SCALE;
-int Y_OFFSET	= 50 / SCALE;
-
-// define the maximal value, used for normalisation
-int MAX_VALUE	= 100;
-
-// keep track of the iteration where are in
-int iteration	= 0;
-
-// the collection of values
-Array values  	= null;
-
-// Setup the Processing Canvas
-void setup(event){
-  size(WIDTH, HEIGHT);
-  strokeWeight(3);
-  frameRate(30);
-  
-  iteration = 0;
-
-  if(event == undefined) {
-    columnName = 'cputime';
-  } else {
-    columnName = event.originalTarget.innerHTML;
-  }
-
-  tableBody	= document.getElementsByTagName('tbody')[0];
-
-  rowCount	= tableBody.rows.length;
-  columnIndices	= getColumnIndicesForHeader(columnName).toArray();
-colorMode(RGB, Math.ceil(columnIndices.length / 3));
-  double max = 0;
-
-  values = new Array(rowCount);
-  for(j = 0; j < rowCount; j++) {
-    values[j] = new Array(columnIndices.length);
-
-    for(i = 0; i < columnIndices.length; i++) {
-      currentCell = tableBody.rows[j].cells[columnIndices[i]];
-      value       = currentCell.innerHTML;
-
-      if(columnName === 'status') {
-	if(currentCell.className.indexOf('correct') == 0)
-	  value = 100;
-	else if(currentCell.className.indexOf('wrong') == 0)
-	  value = 0;
-	else
-	  value = 50;
-      }
-
-      values[j][i] = parseFloat(value);
-
-      if(isNaN(values[j][i]))
-	values[j][i] = 0;
-
-      max = Math.max(max, values[j][i]);
-    }
-  }
-
-  for(j = 0; j < rowCount; j++) {
-    for(i = 0; i < columnIndices.length; i++) {
-      if(max == 0) {
-	values[j][i] = 0;
-      } else {
-	values[j][i] = (values[j][i] / max) * MAX_VALUE;
-      }
-    }
-  }
-}
-
-// Main draw loop
-void draw(){
-  if(iteration < values.length - 1) {
-    steppingX = /*Math.floor*/((WIDTH - 2 * X_OFFSET) / values.length);
-    steppingY = /*Math.floor*/((HEIGHT - 2 * Y_OFFSET) / MAX_VALUE);
-
-    currentX = iteration * steppingX + X_OFFSET;
-
-    Array previousPoints = values[iteration];
-    Array currentPoints = values[iteration + 1];
-    
-    for(i = 0; i < currentPoints.length; i++) {
-      // some experiments with transparency in last parameter, so that next line does not fully paint over previous line ...
-      stroke(255 * ((i >> 2) % 2), 255 * ((i >> 1) % 2), 255 * (i % 2));
-      // ... discarded in favour of introducing some error - adding one pixel in height per plotted graph line
-      line(currentX, HEIGHT - Y_OFFSET - previousPoints[i] * steppingY + i, currentX + steppingX, HEIGHT - Y_OFFSET - currentPoints[i] * steppingY + i);
-    }
-
-    iteration += 1;
-    //frameRate(iteration);
-  }
-}
-
-ArrayList getColumnIndicesForHeader(String header) {
-  ArrayList columnIndizes = new ArrayList();
-
-  cells = document.getElementById('columnTitles').cells;
-
-  for(i = 0; i < cells.length; i++) {
-    String currentHeader = cells[i].innerHTML;
-    if(currentHeader.equals(header)) {
-      columnIndizes.add(i);
-    }
-  }
-
-  return columnIndizes;
-}
-
-// Set circle's next destination
-void mouseClicked(){
-  document.getElementById('graph').style.display="none";
-}
-</script>
-<canvas id="graph" style="border:solid 10px black; border-radius:15px; display:none; position:fixed; left:25%; top:25%; width:50%; height:50%; background-color:grey; opacity:0.75;" width="800" height="600">
-</canvas>
-'''
-
->>>>>>> 5f901b87
 
 # prepare for Python 3
 from __future__ import absolute_import, print_function, unicode_literals
@@ -271,31 +63,18 @@
     This Class contains some useful functions for Strings, Files and Lists.
     """
 
-<<<<<<< HEAD
     @staticmethod
     def getFileList(shortFile):
         """
         The function getFileList expands a short filename to a sorted list
         of filenames. The short filename can contain variables and wildcards.
         """
-=======
-            resultElem.set("filename", resultFile)
-
-            # check for equal files in the tests
-            if len(listOfTests) and not containEqualFiles(listOfTests[0][0], resultElem):
-                print ('        resultfile contains different files, skipping resultfile')
-                continue
->>>>>>> 5f901b87
 
         # expand tilde and variables
         expandedFile = os.path.expandvars(os.path.expanduser(shortFile))
 
-<<<<<<< HEAD
         # expand wildcards
         fileList = glob.glob(expandedFile)
-=======
-            if options.logfilesInHtml: insertLogFileNames(resultFile, resultElem)
->>>>>>> 5f901b87
 
         # sort alphabetical,
         # if list is emtpy, sorting returns None, so better do not sort
@@ -307,7 +86,6 @@
         return fileList
 
 
-<<<<<<< HEAD
     @staticmethod
     def extendFileList(filelist):
         '''
@@ -315,16 +93,6 @@
         and returns a new list of files.
         '''
         return [file for wildcardFile in filelist for file in Util.getFileList(wildcardFile)]
-=======
-def insertLogFileNames(resultFile, resultElem):
-    filename = os.path.basename(resultElem.get("filename"))
-    parts = filename.split("#", 1)
-
-    # get folder of logfiles
-    logFolder = resultElem.get('benchmarkname') + "." + resultElem.get('date') + ".logfiles/"
-    if len(parts) > 1:
-        logFolder = "%s#%s" % (parts[0], logFolder)
->>>>>>> 5f901b87
 
 
     @staticmethod
@@ -338,7 +106,6 @@
         return False
 
 
-<<<<<<< HEAD
     @staticmethod
     def splitNumberAndUnit(s):
         """
@@ -367,11 +134,6 @@
         """
         # if the number ends with "s" or another unit, remove it
         value, suffix = Util.splitNumberAndUnit((value or '').strip())
-=======
-        # copy logfiles to extra folder and rename them to '.txt'
-        logFile = (os.path.dirname(resultFile) or '.') + '/' + logFolder + logFileName + ".log"
-        txtFile = OUTPUT_PATH + txtFolder + logFileName + ".txt"
->>>>>>> 5f901b87
         try:
             floatValue = float(value)
             value = "{value:.{width}f}".format(width=numberOfDigits, value=floatValue)
@@ -436,37 +198,16 @@
         return uniqueList[0] if len(uniqueList) == 1 \
             else '[' + '; '.join(uniqueList) + ']'
 
-def parseTableDefinitionFile(file):
+def parseTableDefinitionFile(file, allColumns):
     '''
     This function parses the input to get run sets and columns.
     The param 'file' is an XML file defining the result files and columns.
 
-<<<<<<< HEAD
     If column titles are given in the XML file,
     they will be searched in the result files.
     If no title is given, all columns of the result file are taken.
 
     @return: a list of RunSetResult objects
-=======
-    (columnRow, testWidths, titleLine) = getColumnsRowAndTestWidths(listOfTests)
-    (toolRow, toolLine) = getToolRow(listOfTests, testWidths)
-    limitRow = getLimitRow(listOfTests, testWidths)
-    systemRow = getSystemRow(listOfTests, testWidths)
-    dateRow = getDateRow(listOfTests, testWidths)
-    (testRow, testLine) = getTestRow(listOfTests, testWidths)
-    testBranches = getBranchRow(listOfTests, testWidths)
-    testOptions = getOptionsRow(listOfTests, testWidths)
-
-    return (('\n' + HTML_SHIFT).join([HTML_SHIFT + '<thead>', toolRow,
-            limitRow, systemRow, dateRow, testRow, testBranches, testOptions,
-            columnRow]) + '\n</thead>',
-            toolLine + '\n' + testLine + '\n' + titleLine + '\n')
-
-
-def getColumnsRowAndTestWidths(listOfTests):
-    '''
-    get columnsRow and testWidths, for all columns that should be shown
->>>>>>> 5f901b87
     '''
     print ("reading table definition from '{0}'...".format(file))
     if not os.path.isfile(file):
@@ -503,17 +244,16 @@
     for resultTag in getResultTags(tableGenFile):
         columnsToShow = extractColumnsFromTableDefinitionFile(resultTag) or defaultColumnsToShow
         filelist = Util.getFileList(os.path.join(baseDir, resultTag.get('filename'))) # expand wildcards
-        runSetResults += [RunSetResult.createFromXML(resultsFile, parseResultsFile(resultsFile), columnsToShow) for resultsFile in filelist]
+        runSetResults += [RunSetResult.createFromXML(resultsFile, parseResultsFile(resultsFile), columnsToShow, allColumns) for resultsFile in filelist]
 
     for unionTag in tableGenFile.findall('union'):
         columnsToShow = extractColumnsFromTableDefinitionFile(unionTag) or defaultColumnsToShow
         result = RunSetResult([], collections.defaultdict(list), columnsToShow)
 
-<<<<<<< HEAD
         for resultTag in getResultTags(unionTag):
             filelist = Util.getFileList(os.path.join(baseDir, resultTag.get('filename'))) # expand wildcards
             for resultsFile in filelist:
-                result.append(resultsFile, parseResultsFile(resultsFile))
+                result.append(resultsFile, parseResultsFile(resultsFile), allColumns)
 
         if result.filelist:
             result.attributes['name'] = [unionTag.get('title', unionTag.get('name', result.attributes['name']))]
@@ -532,76 +272,33 @@
         self.title = title
         self.pattern = pattern
         self.numberOfDigits = numOfDigits
-=======
-    toolRow = '<tr><td>Tool</td>'
-    toolLine = ['tool']
-    tool = (listOfTests[0][0].get('tool'), listOfTests[0][0].get('version'))
-    toolWidth = 0
-
-    for (testResult, _), numberOfColumns in zip(listOfTests, testWidths):
-        newTool = (testResult.get('tool'), testResult.get('version'))
-        if newTool != tool:
-            toolRow += '<td colspan="{0}">{1} {2}</td>'.format(toolWidth, *tool)
-            toolWidth = 0
-            tool = newTool
-        toolWidth += numberOfColumns
-        for i in range(toolWidth):
-            toolLine.append(newTool[0] + ' ' + newTool[1])
-    toolRow += '<td colspan="{0}">{1} {2}</td></tr>'.format(toolWidth, *tool)
-
-    return (toolRow, CSV_SEPARATOR.join(toolLine))
-
-
-def getLimitRow(listOfTests, testWidths):
-    '''
-    get limitRow, each cell of it spans over all tests with this limit
-    '''
-
-    limitRow = '<tr><td>Limits</td>'
-    limitWidth = 0
-    limit = (listOfTests[0][0].get('timelimit'), listOfTests[0][0].get('memlimit'))
-
-    for (testResult, _), numberOfColumns in zip(listOfTests, testWidths):
-        newLimit = (testResult.get('timelimit'), testResult.get('memlimit'))
-        if newLimit != limit:
-            limitRow += '<td colspan="{0}">timelimit: {1}, memlimit: {2}</td>'\
-                            .format(limitWidth, *limit)
-            limitWidth = 0
-            limit = newLimit
-        limitWidth += numberOfColumns
-    limitRow += '<td colspan="{0}">timelimit: {1}, memlimit: {2}</td></tr>'\
-                    .format(limitWidth, *limit)
-
-    return limitRow
-
->>>>>>> 5f901b87
-
-
-<<<<<<< HEAD
+
+
 class RunSetResult():
     """
     The Class RunSetResult contains all the results of one execution of a run set:
     the sourcefiles tags (with sourcefiles + values), the columns to show
     and the benchmark attributes.
     """
-    def __init__(self, filelist, attributes, columns):
+    def __init__(self, filelist, attributes, columns, summary={}):
         self.filelist = filelist
         self.attributes = attributes
         self.columns = columns
+        self.summary = summary
 
     def getSourceFileNames(self):
         return [file.get('name') for file in self.filelist]
 
-    def append(self, resultFile, resultElem):
+    def append(self, resultFile, resultElem, allColumns=False):
         self.filelist += resultElem.findall('sourcefile')
         for attrib, values in RunSetResult._extractAttributesFromResult(resultFile, resultElem).items():
             self.attributes[attrib].extend(values)
 
         if not self.columns:
-            self.columns = RunSetResult._extractExistingColumnsFromResult(resultFile, resultElem)
-
-    @staticmethod
-    def createFromXML(resultFile, resultElem, columns=None):
+            self.columns = RunSetResult._extractExistingColumnsFromResult(resultFile, resultElem, allColumns)
+
+    @staticmethod
+    def createFromXML(resultFile, resultElem, columns=None, allColumns=False):
         '''
         This function extracts everything necessary for creating a RunSetResult object
         from the "result" XML tag of a benchmark result file.
@@ -610,13 +307,15 @@
         attributes = RunSetResult._extractAttributesFromResult(resultFile, resultElem)
 
         if not columns:
-            columns = RunSetResult._extractExistingColumnsFromResult(resultFile, resultElem)
+            columns = RunSetResult._extractExistingColumnsFromResult(resultFile, resultElem, allColumns)
+
+        summary = RunSetResult._extractSummaryFromResult(resultElem, columns)
 
         return RunSetResult(resultElem.findall('sourcefile'),
-                attributes, columns)
-
-    @staticmethod
-    def _extractExistingColumnsFromResult(resultFile, resultElem):
+                attributes, columns, summary)
+
+    @staticmethod
+    def _extractExistingColumnsFromResult(resultFile, resultElem, allColumns):
         if resultElem.find('sourcefile') is None:
             print("Empty resultfile found: " + resultFile)
             return []
@@ -626,10 +325,12 @@
             for s in resultElem.findall('sourcefile'):
                 for c in s.findall('column'):
                     title = c.get('title')
-                    if title != 'category' and not title in columnNames:
+                    if not title in columnNames \
+                            and (allColumns or c.get('hidden') != 'true'):
                         columnNames.add(title)
                         columns.append(Column(title, None, None))
             return columns
+
 
     @staticmethod
     def _extractAttributesFromResult(resultFile, resultTag):
@@ -654,42 +355,21 @@
             attributes['host' ].append(systemTag.get('hostname', 'unknown'))
 
         return attributes
+    
+    @staticmethod
+    def _extractSummaryFromResult(resultTag, columns):
+        summary = collections.defaultdict(list)
+
+        # Add summary for columns if present
+        for column in resultTag.findall('column'):
+            title = column.get('title')
+            if title in (c.title for c in columns):
+                summary[title] = column.get('value')
+
+        return summary
 
 
 def parseResultsFile(resultFile):
-=======
-    def getSystem(systemTag):
-        cpuTag = systemTag.find('cpu')
-        system = (systemTag.find('os').get('name'),
-                  cpuTag.get('model'),
-                  cpuTag.get('cores'),
-                  cpuTag.get('frequency'),
-                  systemTag.find('ram').get('size'),
-                  systemTag.get('hostname', 'unknown'))
-        return system
-
-    systemFormatString = '<td colspan="{0}">host: {6}<br>os: {1}<br>'\
-                       + 'cpu: {2}<br>cores: {3}, frequency: {4}, ram: {5}</td>'
-    systemLine = '<tr><td>system</td>'
-    systemWidth = 0
-    systemTag = listOfTests[0][0].find('systeminfo')
-    system = getSystem(systemTag)
-
-    for (testResult, columns), numberOfColumns in zip(listOfTests, testWidths):
-        systemTag = testResult.find('systeminfo')
-        newSystem = getSystem(systemTag)
-        if newSystem != system:
-            systemLine += systemFormatString.format(systemWidth, *system)
-            systemWidth = 0
-            system = newSystem
-        systemWidth += numberOfColumns
-    systemLine += systemFormatString.format(systemWidth, *system) + '</tr>'
-
-    return systemLine
-
-
-def getDateRow(listOfTests, testWidths):
->>>>>>> 5f901b87
     '''
     This function parses a XML file with the results of the execution of a run set.
     It returns the "result" XML tag
@@ -698,29 +378,10 @@
         print ('File {0!r} is not found.'.format(resultFile))
         exit()
 
-<<<<<<< HEAD
     print ('    ' + resultFile)
-=======
-    dateRow = '<tr><td>Date of run</td>'
-    dateWidth = 0
-    date = listOfTests[0][0].get('date')
-
-    for (testResult, _), numberOfColumns in zip(listOfTests, testWidths):
-        newDate = testResult.get('date')
-        if newDate != date:
-            dateRow += '<td colspan="{0}">{1}</td>'.format(dateWidth, date)
-            dateWidth = 0
-            date = newDate
-        dateWidth += numberOfColumns
-    dateRow += '<td colspan="{0}">{1}</td></tr>'.format(dateWidth, date)
-
-    return dateRow
-
->>>>>>> 5f901b87
 
     resultElem = ET.ElementTree().parse(resultFile)
 
-<<<<<<< HEAD
     if resultElem.tag not in ['result', 'test']:
         print (("ERROR:\n" \
             + "XML file with benchmark results seems to be invalid.\n" \
@@ -728,22 +389,10 @@
             + "If you want to run a table-definition file,\n"\
             + "you should use the option '-x' or '--xml'.").replace('\n','\n    '))
         exit()
-=======
-    testNames = [testResult.get('name', testResult.get('benchmarkname'))
-                                for (testResult, _) in listOfTests]
-    tests = ['<td colspan="{0}">{1}</td>'.format(width, testName)
-             for (testName, width) in zip(testNames, testWidths) if width]
-    testLine = CSV_SEPARATOR.join(['test'] + [CSV_SEPARATOR.join([testName]*width)
-             for (testName, width) in zip(testNames, testWidths) if width])
-
-    return ('<tr><td>Test set</td>' + ''.join(tests) + '</tr>',
-            testLine)
->>>>>>> 5f901b87
 
     insertLogFileNames(resultFile, resultElem)
     return resultElem
 
-<<<<<<< HEAD
 def insertLogFileNames(resultFile, resultElem):
     parts = os.path.basename(resultFile).split("#", 1)
 
@@ -753,30 +402,6 @@
     if len(parts) > 1:
         logFolder = parts[0] + '#' + logFolder
     logFolder = os.path.join(os.path.dirname(resultFile), resultElem.get('baseDir', ''), logFolder)
-=======
-def getBranchRow(listOfTests, testWidths):
-    '''
-    create branchRow, each cell spans over the columns of a test
-    '''
-    testBranches = [os.path.basename(testResult.get('filename', '?')) for (testResult, _) in listOfTests]
-    if not any("#" in branch for branch in testBranches):
-        return ""
-    testBranches = [testBranch.split("#", 1)[0] for testBranch in testBranches]
-    branches = ['<td colspan="{0}">{1}</td>'.format(width, testBranch)
-             for (testBranch, width) in zip(testBranches, testWidths) if width]
-    return '<tr id="branch"><td>branch</td>' + ''.join(branches) + '</tr>'
-
-
-def getOptionsRow(listOfTests, testWidths):
-    '''
-    create optionsRow, each cell spans over the columns of a test
-    '''
-
-    testOptions = [testResult.get('options', ' ') for (testResult, _) in listOfTests]
-    options = ['<td colspan="{0}">{1}</td>'.format(width, testOption.replace(' -','<br>-'))
-             for (testOption, width) in zip(testOptions, testWidths) if width]
-    return '<tr id="options"><td>Options</td>' + ''.join(options) + '</tr>'
->>>>>>> 5f901b87
 
     # append begin of filename
     runSetName = resultElem.get('name')
@@ -863,16 +488,6 @@
 
     return fileList
 
-<<<<<<< HEAD
-=======
-        if options.logfilesInHtml:
-            rowsForHTML.append(['<td><a href="{0}">{1}</a></td>'.
-                            format(quote(filePath), fileName.replace(commonPrefix, '', 1))])
-        else:
-            rowsForHTML.append(['<td>{0}</td>'.
-                            format(fileName.replace(commonPrefix, '', 1))])
-        rowsForCSV.append([fileName.replace(commonPrefix, '', 1)])
->>>>>>> 5f901b87
 
 class RunResult:
     """
@@ -1011,51 +626,9 @@
         # table with single column
         return []
 
-<<<<<<< HEAD
     def allEqualResult(listOfResults):
         allStatus = set([result.status for result in listOfResults if result.status])
         return len(allStatus) <= 1
-=======
-    currentFile.status = 'unknown'
-
-    valuesForHTML = []
-    valuesForCSV = []
-    for columnTitle in listOfColumns: # for all columns that should be shown
-        for column in currentFile.findall('column'):
-            if columnTitle == column.get('title'):
-
-                value = column.get('value')
-
-                valuesForCSV.append(value)
-
-                if columnTitle == 'status':
-                    # different colors for correct and incorrect results
-                    status = value.lower()
-                    fileName = currentFile.get('name').lower()
-                    isSafeFile = not containsAny(fileName, BUG_SUBSTRING_LIST)
-
-                    if status == 'safe':
-                        if isSafeFile:
-                            currentFile.status = 'correctSafe'
-                        else:
-                            currentFile.status = 'wrongSafe'
-                    elif status == 'unsafe':
-                        if isSafeFile:
-                            currentFile.status = 'wrongUnsafe'
-                        else:
-                            currentFile.status = 'correctUnsafe'
-                    elif status == 'unknown':
-                        currentFile.status = 'unknown'
-                    else:
-                        currentFile.status = 'error'
-
-                    if options.logfilesInHtml:
-                        valuesForHTML.append('<td class="{0}"><a href="{1}">{2}</a></td>'
-                            .format(currentFile.status, quote(str(currentFile.get('logfileForHtml'))), status))
-                    else:
-                        valuesForHTML.append('<td class="{0}">{1}</td>'
-                            .format(currentFile.status, status))
->>>>>>> 5f901b87
 
     rowsDiff = [row for row in rows if not allEqualResult(row.results)]
 
@@ -1136,6 +709,7 @@
             tempita.bunch(default=None, title='false properties', description='bug exists + bug found, but not searched for it', content=rowsForStats[4]),
             tempita.bunch(default=None, title='score ({0} files, max score: {1})'.format(len(rows), maxScore), id='score', description='{0} true files, {1} false files'.format(countTrue, countFalse), content=rowsForStats[5])
             ]
+
 
 def getStatsOfRunSet(runResults):
     """
@@ -1227,28 +801,28 @@
     # warning: read next lines carefully, there are some brackets and commas!
     return (
         # correctTrue, correctFalseLabel, correctProperty
-            counts[result.CATEGORY_CORRECT, result.STR_TRUE],
-            counts[result.CATEGORY_CORRECT, result.STR_FALSE_REACH],
-            counts[result.CATEGORY_CORRECT, result.STR_FALSE_DEREF] \
-          + counts[result.CATEGORY_CORRECT, result.STR_FALSE_FREE] \
-          + counts[result.CATEGORY_CORRECT, result.STR_FALSE_MEMTRACK] \
-          + counts[result.CATEGORY_CORRECT, result.STR_FALSE_TERMINATION],
+            counts[result.CATEGORY_CORRECT, result.STATUS_TRUE_PROP],
+            counts[result.CATEGORY_CORRECT, result.STATUS_FALSE_REACH],
+            counts[result.CATEGORY_CORRECT, result.STATUS_FALSE_DEREF] \
+          + counts[result.CATEGORY_CORRECT, result.STATUS_FALSE_FREE] \
+          + counts[result.CATEGORY_CORRECT, result.STATUS_FALSE_MEMTRACK] \
+          + counts[result.CATEGORY_CORRECT, result.STATUS_FALSE_TERMINATION],
 
         # wrongTrue, wrongFalseLabel, wrongProperty
-            counts[result.CATEGORY_WRONG, result.STR_TRUE],
-            counts[result.CATEGORY_WRONG, result.STR_FALSE_REACH],
-            counts[result.CATEGORY_WRONG, result.STR_FALSE_DEREF] \
-          + counts[result.CATEGORY_WRONG, result.STR_FALSE_FREE] \
-          + counts[result.CATEGORY_WRONG, result.STR_FALSE_MEMTRACK] \
-          + counts[result.CATEGORY_WRONG, result.STR_FALSE_TERMINATION],
+            counts[result.CATEGORY_WRONG, result.STATUS_TRUE_PROP],
+            counts[result.CATEGORY_WRONG, result.STATUS_FALSE_REACH],
+            counts[result.CATEGORY_WRONG, result.STATUS_FALSE_DEREF] \
+          + counts[result.CATEGORY_WRONG, result.STATUS_FALSE_FREE] \
+          + counts[result.CATEGORY_WRONG, result.STATUS_FALSE_MEMTRACK] \
+          + counts[result.CATEGORY_WRONG, result.STATUS_FALSE_TERMINATION],
           
         # missing
-            counts[result.CATEGORY_MISSING, result.STR_TRUE] \
-          + counts[result.CATEGORY_MISSING, result.STR_FALSE_REACH] \
-          + counts[result.CATEGORY_MISSING, result.STR_FALSE_DEREF] \
-          + counts[result.CATEGORY_MISSING, result.STR_FALSE_FREE] \
-          + counts[result.CATEGORY_MISSING, result.STR_FALSE_MEMTRACK] \
-          + counts[result.CATEGORY_MISSING, result.STR_FALSE_TERMINATION] \
+            counts[result.CATEGORY_MISSING, result.STATUS_TRUE_PROP] \
+          + counts[result.CATEGORY_MISSING, result.STATUS_FALSE_REACH] \
+          + counts[result.CATEGORY_MISSING, result.STATUS_FALSE_DEREF] \
+          + counts[result.CATEGORY_MISSING, result.STATUS_FALSE_FREE] \
+          + counts[result.CATEGORY_MISSING, result.STATUS_FALSE_MEMTRACK] \
+          + counts[result.CATEGORY_MISSING, result.STATUS_FALSE_TERMINATION] \
             )
 
 
@@ -1270,19 +844,15 @@
 
     return (StatValue.fromList(valueList),
             StatValue.fromList(valuesPerCategory[result.CATEGORY_CORRECT, None]), # None as DUMMY
-            StatValue.fromList(valuesPerCategory[result.CATEGORY_WRONG, result.STR_TRUE]),
-            StatValue.fromList(valuesPerCategory[result.CATEGORY_WRONG, result.STR_FALSE_REACH]),
-            StatValue.fromList(valuesPerCategory[result.CATEGORY_WRONG, result.STR_FALSE_DEREF] +
-                               valuesPerCategory[result.CATEGORY_WRONG, result.STR_FALSE_FREE] +
-                               valuesPerCategory[result.CATEGORY_WRONG, result.STR_FALSE_MEMTRACK] +
-                               valuesPerCategory[result.CATEGORY_WRONG, result.STR_FALSE_TERMINATION]
+            StatValue.fromList(valuesPerCategory[result.CATEGORY_WRONG, result.STATUS_TRUE_PROP]),
+            StatValue.fromList(valuesPerCategory[result.CATEGORY_WRONG, result.STATUS_FALSE_REACH]),
+            StatValue.fromList(valuesPerCategory[result.CATEGORY_WRONG, result.STATUS_FALSE_DEREF] +
+                               valuesPerCategory[result.CATEGORY_WRONG, result.STATUS_FALSE_FREE] +
+                               valuesPerCategory[result.CATEGORY_WRONG, result.STATUS_FALSE_MEMTRACK] +
+                               valuesPerCategory[result.CATEGORY_WRONG, result.STATUS_FALSE_TERMINATION]
                                ),
             )
 
-<<<<<<< HEAD
-=======
-    print ('generating html into %s ...' % (HTMLOutFileName, ))
->>>>>>> 5f901b87
 
 def getCounts(rows): # for options.dumpCounts
     countsList = []
@@ -1291,19 +861,33 @@
         statusList = [(runResult.category, runResult.status) for runResult in runResults]
         correctTrue, correctFalse, correctProperty, wrongTrue, wrongFalse, wrongProperty, missing = getCategoryCount(statusList)
 
-<<<<<<< HEAD
         correct = correctTrue + correctFalse + correctProperty
         wrong = wrongTrue + wrongFalse + wrongProperty
         unknown = len(statusList) - correct - wrong - missing
-=======
-    htmlCode = DOCTYPE + '<html>\n\n<head>\n' + CSS + TITLE + '\n</head>\n\n<body>\n\n'
-    if options.enablePlotting: htmlCode += PLOTTING_SCRIPT + '\n'
-    htmlCode += tableCode + '</body>\n\n</html>'
->>>>>>> 5f901b87
 
         countsList.append((correct, wrong, unknown))
 
     return countsList
+
+
+def getSummary(runSetResults):
+    summaryStats = []
+    available = False
+    for runSetResult in runSetResults:
+        for column in runSetResult.columns:
+            if column.title in runSetResult.summary and runSetResult.summary[column.title] != '':
+                available = True
+                value = runSetResult.summary[column.title]
+            else:
+                value = ''
+            summaryStats.append(StatValue(value))
+
+    if available:
+        return tempita.bunch(default=None, title='local summary', 
+            description='(This line contains some statistics from local execution. Only trust those values, if you use your own computer.)',
+            content=summaryStats)
+    else:
+        return None
 
 
 def createTables(name, runSetResults, fileNames, rows, rowsDiff, outputPath, outputFilePattern, options):
@@ -1327,6 +911,10 @@
 
     def writeTable(type, title, rows):
         stats = getStats(rows)
+
+        summary = getSummary(runSetResults)
+        if summary and type != 'diff' and not options.correctOnly and not options.common:
+            stats.insert(1, summary)
 
         for format in TEMPLATE_FORMATS:
             outfile = os.path.join(outputPath, outputFilePattern.format(name=name, type=type, ext=format))
@@ -1422,6 +1010,10 @@
         action="store_true", dest="correctOnly",
         help="Clear all results (e.g., time) in cases where the result was not correct."
     )
+    parser.add_argument("--all-columns",
+        action="store_true", dest="allColumns",
+        help="Show all columns in tables, including those that are normally hidden."
+    )
     parser.add_argument("--offline",
         action="store_const", dest="libUrl",
         const=LIB_URL_OFFLINE,
@@ -1432,31 +1024,18 @@
         action="store_true", dest="showTable",
         help="Open the produced HTML table(s) in the default browser."
     )
-<<<<<<< HEAD
-=======
-    parser.add_option("-p", "--plot", 
-        action="store_true", dest="enablePlotting", default=False,
-        help="put JavaScript in html-code that enables plotting functionality in the resulting table."
-    )
-
-    global options
-    options, args = parser.parse_args(args)
->>>>>>> 5f901b87
 
     options = parser.parse_args(args[1:])
 
-<<<<<<< HEAD
     name = options.outputName
     outputPath = options.outputPath
     outputFilePattern = "{name}.{type}.{ext}"
 
-=======
->>>>>>> 5f901b87
     if options.xmltablefile:
         if options.tables:
             print ("Invalid additional arguments '{}'".format(" ".join(options.tables)))
             exit()
-        runSetResults = parseTableDefinitionFile(options.xmltablefile)
+        runSetResults = parseTableDefinitionFile(options.xmltablefile, options.allColumns)
         if not name:
             name = basenameWithoutEnding(options.xmltablefile)
 
@@ -1472,7 +1051,7 @@
             inputFiles = [os.path.join(searchDir, '*.results*.xml')]
 
         inputFiles = Util.extendFileList(inputFiles) # expand wildcards
-        runSetResults = [RunSetResult.createFromXML(file, parseResultsFile(file)) for file in inputFiles]
+        runSetResults = [RunSetResult.createFromXML(file, parseResultsFile(file), allColumns=options.allColumns) for file in inputFiles]
 
         if len(inputFiles) == 1:
             if not name:

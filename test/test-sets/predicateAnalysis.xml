<?xml version="1.0"?>
<!DOCTYPE benchmark SYSTEM "benchmark.dtd">
<<<<<<< HEAD
<benchmark tool="cpachecker" timelimit="1800" memlimit="2000">
  <test>
    <sourcefiles>
      <includesfile>VeriSec.set</includesfile>
      <include>../programs/linux-kernel/*.cil.c</include>
      <includesfile>../programs/benchmarks/Concurrency.set</includesfile>
      <includesfile>../programs/benchmarks/ControlFlowInteger.set</includesfile>
      <includesfile>../programs/benchmarks/HeapManipulation.set</includesfile>
      <includesfile>../programs/benchmarks/SystemC.set</includesfile>
      <includesfile>../programs/benchmarks/DeviceDrivers.set</includesfile>
    </sourcefiles>
    <sourcefiles>
      <includesfile>../programs/benchmarks/DeviceDrivers64.set</includesfile>
      <option name="-setprop">cpa.predicate.machineModel=Linux64</option>
    </sourcefiles>
    <option name="-noout"/>
    <option name="-predicateAnalysis"/>
    <option name="-heap">1200M</option>
  </test>
  <columns>
    <column title="total">time for CPAchecker</column>
    <column title="reached">reached set</column>
    <column title="abstractions">Number of abstractions</column>
    <column title="refinements">Number of refinements</column>
    <column title="ref time">Time for refinements</column>
    <column title="cpa time">time for CPA algorithm</column>
  </columns>
=======
<benchmark tool="cpachecker" timelimit="900" hardtimelimit="1000" memlimit="15000" cpuCores="4">
  <option name="-noout"/>
  <option name="-spec">sv-comp</option>
  <option name="-disable-java-assertions"/>
  <option name="-heap">13000M</option>
  
  <sourcefiles name="BitVectors">
    <includesfile>../programs/benchmarks/BitVectors.set</includesfile>
  </sourcefiles>
  <sourcefiles name="ControlFlowInteger">
    <includesfile>../programs/benchmarks/ControlFlowInteger.set</includesfile>
  </sourcefiles>
  <sourcefiles name="DeviceDrivers64">
    <includesfile>../programs/benchmarks/DeviceDrivers64.set</includesfile>
    <option name="-64"/>
  </sourcefiles>
  <sourcefiles name="HeapManipulation">
    <includesfile>../programs/benchmarks/HeapManipulation.set</includesfile>
  </sourcefiles>
  <sourcefiles name="Loops">
    <includesfile>../programs/benchmarks/Loops.set</includesfile>
  </sourcefiles>
  <sourcefiles name="ProductLines">
    <includesfile>../programs/benchmarks/ProductLines.set</includesfile>
  </sourcefiles>
  <sourcefiles name="Recursive">
    <includesfile>../programs/benchmarks/Recursive.set</includesfile>
  </sourcefiles>
  <sourcefiles name="Sequentialized">
    <includesfile>../programs/benchmarks/Sequentialized.set</includesfile>
    <!-- The following files are expected to have timeouts anyway. -->
    <exclude>../programs/benchmarks/systemc/mem_slave_tlm.3_true.cil.c</exclude>
    <exclude>../programs/benchmarks/systemc/mem_slave_tlm.4_true.cil.c</exclude>
    <exclude>../programs/benchmarks/systemc/mem_slave_tlm.5_true.cil.c</exclude>
    <exclude>../programs/benchmarks/systemc/token_ring.10_true.cil.c</exclude>
    <exclude>../programs/benchmarks/systemc/token_ring.11_true.cil.c</exclude>
    <exclude>../programs/benchmarks/systemc/token_ring.12_true.cil.c</exclude>
    <exclude>../programs/benchmarks/systemc/token_ring.13_true.cil.c</exclude>
  </sourcefiles>
  <sourcefiles name="Simple">
    <includesfile>../programs/benchmarks/Simple.set</includesfile>
    <option name="-setprop">cpa.predicate.handlePointerAliasing=false</option>
  </sourcefiles>

  <rundefinition name="ABEl">
    <option name="-predicateAnalysis-PredAbsRefiner-ABEl"/>
  </rundefinition>

  <rundefinition name="ABElf">
    <option name="-predicateAnalysis-PredAbsRefiner-ABElf"/>
  </rundefinition>
>>>>>>> 30d65383
</benchmark><|MERGE_RESOLUTION|>--- conflicted
+++ resolved
@@ -1,34 +1,5 @@
 <?xml version="1.0"?>
 <!DOCTYPE benchmark SYSTEM "benchmark.dtd">
-<<<<<<< HEAD
-<benchmark tool="cpachecker" timelimit="1800" memlimit="2000">
-  <test>
-    <sourcefiles>
-      <includesfile>VeriSec.set</includesfile>
-      <include>../programs/linux-kernel/*.cil.c</include>
-      <includesfile>../programs/benchmarks/Concurrency.set</includesfile>
-      <includesfile>../programs/benchmarks/ControlFlowInteger.set</includesfile>
-      <includesfile>../programs/benchmarks/HeapManipulation.set</includesfile>
-      <includesfile>../programs/benchmarks/SystemC.set</includesfile>
-      <includesfile>../programs/benchmarks/DeviceDrivers.set</includesfile>
-    </sourcefiles>
-    <sourcefiles>
-      <includesfile>../programs/benchmarks/DeviceDrivers64.set</includesfile>
-      <option name="-setprop">cpa.predicate.machineModel=Linux64</option>
-    </sourcefiles>
-    <option name="-noout"/>
-    <option name="-predicateAnalysis"/>
-    <option name="-heap">1200M</option>
-  </test>
-  <columns>
-    <column title="total">time for CPAchecker</column>
-    <column title="reached">reached set</column>
-    <column title="abstractions">Number of abstractions</column>
-    <column title="refinements">Number of refinements</column>
-    <column title="ref time">Time for refinements</column>
-    <column title="cpa time">time for CPA algorithm</column>
-  </columns>
-=======
 <benchmark tool="cpachecker" timelimit="900" hardtimelimit="1000" memlimit="15000" cpuCores="4">
   <option name="-noout"/>
   <option name="-spec">sv-comp</option>
@@ -80,5 +51,4 @@
   <rundefinition name="ABElf">
     <option name="-predicateAnalysis-PredAbsRefiner-ABElf"/>
   </rundefinition>
->>>>>>> 30d65383
 </benchmark>
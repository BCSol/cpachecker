--- conflicted
+++ resolved
@@ -25,14 +25,14 @@
 
 import static com.google.common.base.Preconditions.checkState;
 
-import java.util.List;
+import com.google.common.collect.ImmutableList;
+import com.google.common.collect.ImmutableMultimap;
+import com.google.common.collect.Multimap;
 
 import org.sosy_lab.solver.api.BooleanFormula;
 import org.sosy_lab.solver.api.Model.ValueAssignment;
 
-import com.google.common.collect.ImmutableList;
-import com.google.common.collect.ImmutableMultimap;
-import com.google.common.collect.Multimap;
+import java.util.List;
 
 
 /**
@@ -47,18 +47,12 @@
     private final ImmutableList<BooleanFormula> mCounterexampleFormula;
     private final ImmutableMultimap<Integer, Integer> branchingDirections;
 
-<<<<<<< HEAD
-    private CounterexampleTraceInfo(boolean pSpurious, ImmutableList<BooleanFormula> pInterpolants,
-        RichModel pCounterexampleModel, ImmutableList<BooleanFormula> pCounterexampleFormula,
-        ImmutableMultimap<Integer, Integer> pBranchingPreds) {
-=======
     private CounterexampleTraceInfo(
         boolean pSpurious,
         ImmutableList<BooleanFormula> pInterpolants,
         ImmutableList<ValueAssignment> pCounterexampleModel,
         ImmutableList<BooleanFormula> pCounterexampleFormula,
-        ImmutableMap<Integer, Boolean> pBranchingPreds) {
->>>>>>> a5beede5
+        ImmutableMultimap<Integer, Integer> pBranchingPreds) {
       spurious = pSpurious;
       interpolants = pInterpolants;
       mCounterexampleModel = pCounterexampleModel;
@@ -84,15 +78,8 @@
           );
     }
 
-<<<<<<< HEAD
     public static CounterexampleTraceInfo feasible(List<BooleanFormula> pCounterexampleFormula,
-        RichModel pModel, Multimap<Integer, Integer> preds) {
-=======
-  public static CounterexampleTraceInfo feasible(
-      List<BooleanFormula> pCounterexampleFormula,
-      Iterable<ValueAssignment> pModel,
-      Map<Integer, Boolean> preds) {
->>>>>>> a5beede5
+        Iterable<ValueAssignment> pModel, Multimap<Integer, Integer> preds) {
       return new CounterexampleTraceInfo(false,
           ImmutableList.<BooleanFormula>of(),
           ImmutableList.copyOf(pModel),

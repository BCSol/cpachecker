/*
 *  CPAchecker is a tool for configurable software verification.
 *  This file is part of CPAchecker.
 *
 *  Copyright (C) 2007-2014  Dirk Beyer
 *  All rights reserved.
 *
 *  Licensed under the Apache License, Version 2.0 (the "License");
 *  you may not use this file except in compliance with the License.
 *  You may obtain a copy of the License at
 *
 *      http://www.apache.org/licenses/LICENSE-2.0
 *
 *  Unless required by applicable law or agreed to in writing, software
 *  distributed under the License is distributed on an "AS IS" BASIS,
 *  WITHOUT WARRANTIES OR CONDITIONS OF ANY KIND, either express or implied.
 *  See the License for the specific language governing permissions and
 *  limitations under the License.
 *
 *
 *  CPAchecker web page:
 *    http://cpachecker.sosy-lab.org
 */
package org.sosy_lab.cpachecker.util.predicates.interpolation;

import static com.google.common.base.Preconditions.*;
import static com.google.common.collect.FluentIterable.from;
import static org.sosy_lab.cpachecker.util.statistics.StatisticsUtils.div;

import java.io.PrintStream;
import java.util.ArrayDeque;
import java.util.ArrayList;
import java.util.Arrays;
import java.util.Collections;
import java.util.Deque;
import java.util.HashSet;
import java.util.Iterator;
import java.util.List;
import java.util.ListIterator;
import java.util.Set;
import java.util.concurrent.Callable;
import java.util.concurrent.ExecutionException;
import java.util.concurrent.ExecutorService;
import java.util.concurrent.Executors;
import java.util.concurrent.Future;
import java.util.concurrent.TimeUnit;
import java.util.concurrent.TimeoutException;
import java.util.logging.Level;

import com.google.common.base.Function;
import com.google.common.base.Joiner;
import org.sosy_lab.common.Appender;
import org.sosy_lab.common.Classes.UnexpectedCheckedException;
import org.sosy_lab.common.Pair;
import org.sosy_lab.common.Triple;
import org.sosy_lab.common.concurrency.Threads;
import org.sosy_lab.common.configuration.Configuration;
import org.sosy_lab.common.configuration.InvalidConfigurationException;
import org.sosy_lab.common.configuration.Option;
import org.sosy_lab.common.configuration.Options;
import org.sosy_lab.common.configuration.TimeSpanOption;
import org.sosy_lab.common.io.Path;
import org.sosy_lab.common.log.LogManager;
import org.sosy_lab.common.time.TimeSpan;
import org.sosy_lab.common.time.Timer;
import org.sosy_lab.cpachecker.cfa.model.CFANode;
import org.sosy_lab.cpachecker.cfa.model.FunctionEntryNode;
import org.sosy_lab.cpachecker.cfa.model.FunctionExitNode;
import org.sosy_lab.cpachecker.core.CPAcheckerResult.Result;
import org.sosy_lab.cpachecker.core.ShutdownNotifier;
import org.sosy_lab.cpachecker.core.counterexample.Model;
import org.sosy_lab.cpachecker.core.interfaces.AbstractState;
import org.sosy_lab.cpachecker.core.reachedset.ReachedSet;
import org.sosy_lab.cpachecker.cpa.arg.ARGState;
import org.sosy_lab.cpachecker.exceptions.CPAException;
import org.sosy_lab.cpachecker.exceptions.CPATransferException;
import org.sosy_lab.cpachecker.exceptions.RefinementFailedException;
import org.sosy_lab.cpachecker.exceptions.RefinementFailedException.Reason;
import org.sosy_lab.cpachecker.exceptions.SolverException;
import org.sosy_lab.cpachecker.util.AbstractStates;
import org.sosy_lab.cpachecker.util.predicates.FormulaManagerFactory;
import org.sosy_lab.cpachecker.util.predicates.Solver;
import org.sosy_lab.cpachecker.util.predicates.interfaces.BooleanFormula;
import org.sosy_lab.cpachecker.util.predicates.interfaces.InterpolatingProverEnvironment;
import org.sosy_lab.cpachecker.util.predicates.interfaces.PathFormulaManager;
import org.sosy_lab.cpachecker.util.predicates.interfaces.ProverEnvironment;
import org.sosy_lab.cpachecker.util.predicates.interfaces.view.BooleanFormulaManagerView;
import org.sosy_lab.cpachecker.util.predicates.interfaces.view.FormulaManagerView;

import com.google.common.base.Throwables;
import com.google.common.collect.ImmutableList;
import com.google.common.collect.ImmutableMap;
import com.google.common.collect.ImmutableMultiset;
import com.google.common.collect.Iterables;
import com.google.common.collect.Iterators;
import com.google.common.collect.Lists;
import com.google.common.collect.Sets;
import com.google.common.primitives.Ints;


@Options(prefix="cpa.predicate.refinement")
public final class InterpolationManager {

  private final Timer cexAnalysisTimer = new Timer();
  private final Timer satCheckTimer = new Timer();
  private final Timer getInterpolantTimer = new Timer();
  private final Timer cexAnalysisGetUsefulBlocksTimer = new Timer();
  private final Timer interpolantVerificationTimer = new Timer();
  private int reusedFormulasOnSolverStack = 0;

  public void printStatistics(PrintStream out, Result result, ReachedSet reached) {
    out.println("  Counterexample analysis:            " + cexAnalysisTimer + " (Max: " + cexAnalysisTimer.getMaxTime().formatAs(TimeUnit.SECONDS) + ", Calls: " + cexAnalysisTimer.getNumberOfIntervals() + ")");
    if (cexAnalysisGetUsefulBlocksTimer.getNumberOfIntervals() > 0) {
      out.println("    Cex.focusing:                     " + cexAnalysisGetUsefulBlocksTimer + " (Max: " + cexAnalysisGetUsefulBlocksTimer.getMaxTime().formatAs(TimeUnit.SECONDS) + ")");
    }
    out.println("    Refinement sat check:             " + satCheckTimer);
    if (reuseInterpolationEnvironment && satCheckTimer.getNumberOfIntervals() > 0) {
      out.println("    Reused formulas on solver stack:  " + reusedFormulasOnSolverStack + " (Avg: " + div(reusedFormulasOnSolverStack, satCheckTimer.getNumberOfIntervals()) + ")");
    }
    out.println("    Interpolant computation:          " + getInterpolantTimer);
    if (interpolantVerificationTimer.getNumberOfIntervals() > 0) {
      out.println("    Interpolant verification:         " + interpolantVerificationTimer);
    }
  }


  private final LogManager logger;
  private final ShutdownNotifier shutdownNotifier;
  private final FormulaManagerView fmgr;
  private final BooleanFormulaManagerView bfmgr;
  private final PathFormulaManager pmgr;
  private final Solver solver;

  private final FormulaManagerFactory factory;
  private final Interpolator<?> interpolator;

  @Option(secure=true, description="apply deletion-filter to the abstract counterexample, to get "
    + "a minimal set of blocks, before applying interpolation-based refinement")
  private boolean getUsefulBlocks = false;

  @Option(secure=true, name="incrementalCexTraceCheck",
      description="use incremental search in counterexample analysis, "
        + "to find the minimal infeasible prefix")
  private boolean incrementalCheck = false;

  @Option(secure=true, name="cexTraceCheckDirection",
      description="Direction for doing counterexample analysis: from start of trace, from end of trace, or alternatingly from start and end of the trace towards the middle")
  private CexTraceAnalysisDirection direction = CexTraceAnalysisDirection.FORWARDS;
  private static enum CexTraceAnalysisDirection {
    FORWARDS,
    BACKWARDS,
    ZIGZAG,
    ;
  }

  @Option(secure=true, description="Strategy how to interact woith the intepolating prover. " +
          "The analysis must support the strategy, otherwise the result will be useless!" +
          "\n- CPACHECKER_SEQ: We simply return each interpolant for i={0..n-1} for the partitions A=[0 .. i] and B=[i+1 .. n]. " +
          "The result is similar to INDUCTIVE_SEQ, but we do not guarantee the 'inductiveness', i.e. the solver has to generate nice interpolants. " +
          "\n- INDUCTIVE_SEQ: Generate an inductive sequence of interpolants the partitions [1,...n]. " +
          "\n- CPACHECKER_WELLSCOPED: We return each interpolant for i={0..n-1} for the partitions " +
          "A=[lastFunctionEntryIndex .. i] and B=[0 .. lastFunctionEntryIndex-1 , i+1 .. n]." +
<<<<<<< HEAD
          "\n- NESTED: use callstack and previous interpolants for next interpolants (see 'Nested Interpolants')," +
          "\n- NESTED2: use callstack and previous interpolants for next interpolants (see 'Nested Interpolants'," +
          "with modification: pathformulas for call and return are True)." +
          "\n- TREE: use the tree-interpolation-feature of a solver to get interpolants similar to NESTED3")
  private InterpolationStrategy strategy = InterpolationStrategy.CPACHECKER_SEQ;
  private static enum InterpolationStrategy {CPACHECKER_SEQ, INDUCTIVE_SEQ, CPACHECKER_WELLSCOPED, SEQUENCE, NESTED, NESTED2, NESTED3, TREE};
=======
          "\n- NESTED: use callstack and previous interpolants for next interpolants (see 'Nested Interpolants').")
  private InterpolationStrategy strategy = InterpolationStrategy.CPACHECKER_SEQ;
  private static enum InterpolationStrategy {CPACHECKER_SEQ, INDUCTIVE_SEQ, CPACHECKER_WELLSCOPED, NESTED}
>>>>>>> cbc21c49

  @Option(secure=true, description="dump all interpolation problems")
  private boolean dumpInterpolationProblems = false;

  @Option(secure=true, description="verify if the interpolants fulfill the interpolant properties")
  private boolean verifyInterpolants = false;

  @Option(secure=true, name="timelimit",
      description="time limit for refinement (use milliseconds or specify a unit; 0 for infinite)")
  @TimeSpanOption(codeUnit=TimeUnit.MILLISECONDS,
      defaultUserUnit=TimeUnit.MILLISECONDS,
      min=0)
  private TimeSpan itpTimeLimit = TimeSpan.ofMillis(0);

  @Option(secure=true, description="skip refinement if input formula is larger than "
    + "this amount of bytes (ignored if 0)")
  private int maxRefinementSize = 0;

  @Option(secure=true, description="Use a single SMT solver environment for several interpolation queries")
  private boolean reuseInterpolationEnvironment = false;

  private final ExecutorService executor;


  public InterpolationManager(
      FormulaManagerView pFmgr,
      PathFormulaManager pPmgr,
      Solver pSolver,
      FormulaManagerFactory pFmgrFactory,
      Configuration config,
      ShutdownNotifier pShutdownNotifier,
      LogManager pLogger) throws InvalidConfigurationException {
    config.inject(this, InterpolationManager.class);

    logger = pLogger;
    shutdownNotifier = pShutdownNotifier;
    fmgr = pFmgr;
    bfmgr = fmgr.getBooleanFormulaManager();
    pmgr = pPmgr;
    solver = pSolver;
    factory = pFmgrFactory;

    if (itpTimeLimit.isEmpty()) {
      executor = null;
    } else {
      // important to use daemon threads here, because we never have the chance to stop the executor
      executor = Executors.newSingleThreadExecutor(Threads.threadFactoryBuilder().setDaemon(true).build());
    }

    if (reuseInterpolationEnvironment) {
      interpolator = new Interpolator<>();
    } else {
      interpolator = null;
    }
  }

  public Appender dumpCounterexample(CounterexampleTraceInfo cex) {
    return fmgr.dumpFormula(bfmgr.and(cex.getCounterExampleFormulas()));
  }

  /**
   * Counterexample analysis.
   * This method is just an helper to delegate the actual work
   * This is used to detect timeouts for interpolation
   *
   * @param pFormulas the formulas for the path
   * @param pAbstractionStates the abstraction states between the formulas and the last state of the path.
   *                           The first state (root) of the path is missing, because it is always TRUE.
   *                           (can be empty, if well-scoped interpolation is disabled or not required)
   * @param elementsOnPath the ARGElements on the path (may be empty if no branching information is required)
   * @throws CPAException
   * @throws InterruptedException
   */
  public CounterexampleTraceInfo buildCounterexampleTrace(
      final List<BooleanFormula> pFormulas,
      final List<AbstractState> pAbstractionStates,
      final Set<ARGState> elementsOnPath,
      final boolean computeInterpolants) throws CPAException, InterruptedException {

    assert pAbstractionStates.isEmpty() || pFormulas.size() == pAbstractionStates.size();

    // if we don't want to limit the time given to the solver
    if (itpTimeLimit.isEmpty()) {
      return buildCounterexampleTrace0(pFormulas, pAbstractionStates, elementsOnPath, computeInterpolants);
    }

    assert executor != null;

    Callable<CounterexampleTraceInfo> tc = new Callable<CounterexampleTraceInfo>() {
      @Override
      public CounterexampleTraceInfo call() throws CPAException, InterruptedException {
        return buildCounterexampleTrace0(pFormulas, pAbstractionStates, elementsOnPath, computeInterpolants);
      }
    };

    Future<CounterexampleTraceInfo> future = executor.submit(tc);

    try {
      // here we get the result of the post computation but there is a time limit
      // given to complete the task specified by timeLimit
      return future.get(itpTimeLimit.asNanos(), TimeUnit.NANOSECONDS);

    } catch (TimeoutException e) {
      logger.log(Level.SEVERE, "SMT-solver timed out during interpolation process");
      throw new RefinementFailedException(Reason.TIMEOUT, null);

    } catch (ExecutionException e) {
      Throwable t = e.getCause();
      Throwables.propagateIfPossible(t, CPAException.class, InterruptedException.class);

      throw new UnexpectedCheckedException("interpolation", t);
    }
  }

  public CounterexampleTraceInfo buildCounterexampleTrace(
      final List<BooleanFormula> pFormulas,
      final List<AbstractState> pAbstractionStates,
      final Set<ARGState> elementsOnPath) throws CPAException, InterruptedException {
    return buildCounterexampleTrace(pFormulas, pAbstractionStates, elementsOnPath, true);
  }

  public CounterexampleTraceInfo buildCounterexampleTrace(
          final List<BooleanFormula> pFormulas) throws CPAException, InterruptedException {
    return buildCounterexampleTrace(
            pFormulas, Collections.<AbstractState>emptyList(), Collections.<ARGState>emptySet(), true);
  }

  private CounterexampleTraceInfo buildCounterexampleTrace0(
      final List<BooleanFormula> pFormulas,
      final List<AbstractState> pAbstractionStates,
      final Set<ARGState> elementsOnPath,
      final boolean computeInterpolants) throws CPAException, InterruptedException {

    logger.log(Level.FINEST, "Building counterexample trace");
    cexAnalysisTimer.start();
    try {

      // Final adjustments to the list of formulas
      List<BooleanFormula> f = new ArrayList<>(pFormulas); // copy because we will change the list

      if (fmgr.useBitwiseAxioms()) {
        addBitwiseAxioms(f);
      }

      f = Collections.unmodifiableList(f);
      logger.log(Level.ALL, "Counterexample trace formulas:", f);

      // now f is the DAG formula which is satisfiable iff there is a
      // concrete counterexample


      // Check if refinement problem is not too big
      if (maxRefinementSize > 0) {
        int size = fmgr.dumpFormula(bfmgr.and(f)).toString().length();
        if (size > maxRefinementSize) {
          logger.log(Level.FINEST, "Skipping refinement because input formula is", size, "bytes large.");
          throw new RefinementFailedException(Reason.TooMuchUnrolling, null);
        }
      }

      final Interpolator<?> currentInterpolator;
      if (reuseInterpolationEnvironment) {
        currentInterpolator = checkNotNull(interpolator);
      } else {
        currentInterpolator = new Interpolator<>();
      }

      try {
        return currentInterpolator.buildCounterexampleTrace(f, pAbstractionStates, elementsOnPath, computeInterpolants);
      } catch (SolverException e) {
        throw new RefinementFailedException(Reason.InterpolationFailed, null, e);
      } finally {
        if (!reuseInterpolationEnvironment) {
          currentInterpolator.close();
        }
      }

    } finally {
      cexAnalysisTimer.stop();
    }
  }

  /**
   * Add axioms about bitwise operations to a list of formulas, if such operations
   * are used. This is probably not that helpful currently, we would have to the
   * tell the solver that these are axioms.
   *
   * The axioms are added to the last part of the list of formulas.
   *
   * @param f The list of formulas to scan for bitwise operations.
   */
  private void addBitwiseAxioms(List<BooleanFormula> f) {
    BooleanFormula bitwiseAxioms = bfmgr.makeBoolean(true);

    for (BooleanFormula fm : f) {
      BooleanFormula a = fmgr.getBitwiseAxioms(fm);
      if (!bfmgr.isTrue(a)) {
        bitwiseAxioms =  fmgr.getBooleanFormulaManager().and(bitwiseAxioms, a);
      }
    }

    if (!bfmgr.isTrue(bitwiseAxioms)) {
      logger.log(Level.ALL, "DEBUG_3", "ADDING BITWISE AXIOMS TO THE",
          "LAST GROUP: ", bitwiseAxioms);
      int lastIndex = f.size()-1;
      f.set(lastIndex, bfmgr.and(f.get(lastIndex), bitwiseAxioms));
    }
  }

  /**
   * Try to find out which formulas out of a list of formulas are relevant for
   * making the conjunction unsatisfiable.
   * This method honors the {@link #direction} configuration option.
   *
   * @param f The list of formulas to check.
   * @return A sublist of f that contains the useful formulas.
   */
  private List<BooleanFormula> getUsefulBlocks(List<BooleanFormula> f) throws SolverException, InterruptedException {

    cexAnalysisGetUsefulBlocksTimer.start();

    // try to find a minimal-unsatisfiable-core of the trace (as Blast does)

    try (ProverEnvironment thmProver = solver.newProverEnvironment()) {

    logger.log(Level.ALL, "DEBUG_1", "Calling getUsefulBlocks on path",
            "of length:", f.size());

    final BooleanFormula[] needed = new BooleanFormula[f.size()];
    for (int i = 0; i < needed.length; ++i) {
      needed[i] =  bfmgr.makeBoolean(true);
    }
    final boolean backwards = direction == CexTraceAnalysisDirection.BACKWARDS;
    final int start = backwards ? f.size()-1 : 0;
    final int increment = backwards ? -1 : 1;
    int toPop = 0;

    while (true) {
      boolean consistent = true;
      // 1. assert all the needed constraints
      for (int i = 0; i < needed.length; ++i) {
        if (!bfmgr.isTrue(needed[i])) {
          thmProver.push(needed[i]);
          ++toPop;
        }
      }
      // 2. if needed is inconsistent, then return it
      if (thmProver.isUnsat()) {
        f = Arrays.asList(needed);
        break;
      }
      // 3. otherwise, assert one block at a time, until we get an
      // inconsistency
      if (direction == CexTraceAnalysisDirection.ZIGZAG) {
        int s = 0;
        int e = f.size()-1;
        boolean fromStart = false;
        while (true) {
          int i = fromStart ? s++ : e--;
          fromStart = !fromStart;

          BooleanFormula t = f.get(i);
          thmProver.push(t);
          ++toPop;
          if (thmProver.isUnsat()) {
            // add this block to the needed ones, and repeat
            needed[i] = t;
            logger.log(Level.ALL, "DEBUG_1",
                "Found needed block: ", i, ", term: ", t);
            // pop all
            while (toPop > 0) {
              --toPop;
              thmProver.pop();
            }
            // and go to the next iteration of the while loop
            consistent = false;
            break;
          }

          if (e < s) {
            break;
          }
        }
      } else {
        for (int i = start;
             backwards ? i >= 0 : i < f.size();
             i += increment) {
          BooleanFormula t = f.get(i);
          thmProver.push(t);
          ++toPop;
          if (thmProver.isUnsat()) {
            // add this block to the needed ones, and repeat
            needed[i] = t;
            logger.log(Level.ALL, "DEBUG_1",
                "Found needed block: ", i, ", term: ", t);
            // pop all
            while (toPop > 0) {
              --toPop;
              thmProver.pop();
            }
            // and go to the next iteration of the while loop
            consistent = false;
            break;
          }
        }
      }
      if (consistent) {
        // if we get here, the trace is consistent:
        // this is a real counterexample!
        break;
      }
    }

    while (toPop > 0) {
      --toPop;
      thmProver.pop();
    }

    }

    logger.log(Level.ALL, "DEBUG_1", "Done getUsefulBlocks");

    cexAnalysisGetUsefulBlocksTimer.stop();

    return f;
  }

  /**
   * Put the list of formulas into the order in which they should be given to
   * the solver, as defined by the {@link #direction} configuration option.
   * @param traceFormulas The list of formulas to check.
   * @return The same list of formulas in different order,
   *         and each formula has its position in the original list as third element of the pair.
   */
  private List<Triple<BooleanFormula, AbstractState, Integer>> orderFormulas(
          final List<BooleanFormula> traceFormulas, final List<AbstractState> pAbstractionStates) {

    // In this list are all formulas together with their position in the original list
    ImmutableList.Builder<Triple<BooleanFormula, AbstractState, Integer>> orderedFormulas = ImmutableList.builder();

    if (direction == CexTraceAnalysisDirection.ZIGZAG) {
      int e = traceFormulas.size()-1;
      int s = 0;
      boolean fromStart = false;
      while (s <= e) {
        int i = fromStart ? s++ : e--;
        fromStart = !fromStart;

        orderedFormulas.add(Triple.of(traceFormulas.get(i), pAbstractionStates.get(i), i));
      }

    } else {
      final boolean backwards = direction == CexTraceAnalysisDirection.BACKWARDS;
      final int increment = backwards ? -1 : 1;

      for (int i = backwards ? traceFormulas.size()-1 : 0;
           backwards ? i >= 0 : i < traceFormulas.size();
           i += increment) {

        orderedFormulas.add(Triple.of(traceFormulas.get(i), pAbstractionStates.get(i), i));
      }
    }

    ImmutableList<Triple<BooleanFormula, AbstractState, Integer>> result = orderedFormulas.build();
    assert traceFormulas.size() == result.size();
    assert ImmutableMultiset.copyOf(from(result).transform(Triple.getProjectionToFirst()))
            .equals(ImmutableMultiset.copyOf(traceFormulas))
            : "Ordered list does not contain the same formulas with the same count";
    return result;
  }

  /**
   * Get the interpolants from the solver after the formulas have been proved
   * to be unsatisfiable.
   *
   * @param pItpProver The solver.
   * @param itpGroupsIds The references to the interpolation groups, sorting depends on the solver-stack.
   * @param orderedFormulas list of formulas with their (nullable) successor-state and the index in the "correct" order.
   * @return A list of all the interpolants.
   */
  private <T> List<BooleanFormula> getInterpolants(
      final Interpolator<T> interpolator, List<T> itpGroupsIds,
<<<<<<< HEAD
      final List<Triple<BooleanFormula, AbstractState, Integer>> orderedFormulas) throws InterruptedException, SolverException {
=======
      final List<Triple<BooleanFormula, AbstractState, Integer>> orderedFormulas)
          throws InterruptedException, SolverException {
>>>>>>> cbc21c49

    assert itpGroupsIds.size() == orderedFormulas.size();

    List<BooleanFormula> interpolants = Lists.newArrayListWithExpectedSize(itpGroupsIds.size()-1);

    // The counterexample is spurious. Get the interpolants.

    checkState(strategy == InterpolationStrategy.CPACHECKER_SEQ
            || direction == CexTraceAnalysisDirection.FORWARDS,
        "well-scoped or nested interpolants are based on function-scopes and need to traverse the error-trace in forward direction.");

    switch (strategy) {
      case CPACHECKER_SEQ: {
        for (int end_of_A = 0; end_of_A < itpGroupsIds.size() - 1; end_of_A++) {
          // last iteration is left out because B would be empty
          final int start_of_A = 0;
<<<<<<< HEAD
          interpolants.add(getInterpolantFromSublist(interpolator.itpProver, itpGroupsIds, start_of_A, end_of_A));
=======
          interpolants.add(getInterpolantFromSublist(interpolator.itpProver, itpGroupsIds, start_of_A, end_of_A, 0));
>>>>>>> cbc21c49
        }
        break;
      }

      case INDUCTIVE_SEQ: {
        // wrap into singleton to match interface-type
        final List<Set<T>> itpGroups = new ArrayList<>();
        for (T f : itpGroupsIds) {
          itpGroups.add(Collections.singleton(f));
        }
<<<<<<< HEAD
        interpolants = interpolator.itpProver.getSeqInterpolants(itpGroups);
        break;
=======
        return interpolator.itpProver.getSeqInterpolants(itpGroups);
>>>>>>> cbc21c49
      }

      case CPACHECKER_WELLSCOPED: { // TODO not fully working and not used
        final Pair<List<T>, List<Integer>> p = buildTreeStructure(itpGroupsIds, orderedFormulas);
        final List<BooleanFormula> itps = new ArrayList<>();
        for (int end_of_A = 0; end_of_A < itpGroupsIds.size() - 1; end_of_A++) {
          // last iteration is left out because B would be empty
<<<<<<< HEAD
          final int start_of_A = p.getSecond().get(end_of_A);
          itps.add(getInterpolantFromSublist(interpolator.itpProver, p.getFirst(), start_of_A, end_of_A));
        }
        interpolants = flattenTreeItps(orderedFormulas, itps);
        break;
      }

      case NESTED: {

        BooleanFormula lastItp = bfmgr.makeBoolean(true); // PSI_0 = True
        final Deque<Triple<BooleanFormula,BooleanFormula,CFANode>> callstack = new ArrayDeque<>();

        for (int positionOfA = 0; positionOfA < orderedFormulas.size() - 1; positionOfA++) {

          // use a new prover, because we use several distinct queries
          final InterpolatingProverEnvironment<T> itpProver = interpolator.newEnvironment();
          lastItp = getNestedInterpolant(orderedFormulas, interpolants, callstack, itpProver, positionOfA, lastItp);
          itpProver.close();
        }

        break;
      }

      case NESTED2: {

=======
          final int start_of_A = getWellScopedStartOfA(orderedFormulas, callstack, end_of_A);
          interpolants.add(getInterpolantFromSublist(interpolator.itpProver, itpGroupsIds, start_of_A, end_of_A, callstack.size()));
        }
        return interpolants;
      }

      case NESTED: {
        final List<BooleanFormula> interpolants = new ArrayList<>();
>>>>>>> cbc21c49
        BooleanFormula lastItp = bfmgr.makeBoolean(true); // PSI_0 = True
        final Deque<Triple<BooleanFormula,BooleanFormula,CFANode>> callstack = new ArrayDeque<>();

        for (int positionOfA = 0; positionOfA < orderedFormulas.size() - 1; positionOfA++) {
<<<<<<< HEAD

          // use a new prover, because we use several distinct queries
          final InterpolatingProverEnvironment<T> itpProver = interpolator.newEnvironment();
          lastItp = getNestedInterpolant2(orderedFormulas, interpolants, callstack,  itpProver, positionOfA, lastItp);
          itpProver.close();
=======
          lastItp = getNestedInterpolant(orderedFormulas, interpolants, callstack, interpolator, positionOfA, lastItp);
>>>>>>> cbc21c49
        }
        break;
      }

      case NESTED3: {

        BooleanFormula lastItp = bfmgr.makeBoolean(true); // PSI_0 = True
        final Deque<Triple<BooleanFormula,BooleanFormula,CFANode>> callstack = new ArrayDeque<>();

        for (int positionOfA = 0; positionOfA < orderedFormulas.size() - 1; positionOfA++) {

          // use a new prover, because we use several distinct queries
          lastItp = getNestedInterpolant3(orderedFormulas, interpolants, callstack, interpolator, positionOfA, lastItp);
        }
        break;
      }

      case TREE: {

        final Pair<List<T>, List<Integer>> p = buildTreeStructure(itpGroupsIds, orderedFormulas);

        final List<BooleanFormula> itps = interpolator.itpProver.getTreeInterpolants(
            Lists.transform(p.getFirst(), new Function<T, Set<T>>() {
              @Override
              public Set<T> apply(T f) {
                return Collections.singleton(f);
              }
            }),
            Ints.toArray(p.getSecond()));

        logger.log(Level.ALL, "received interpolants of tree :", itps);
        assert p.getFirst().size() - 1 == itps.size() : "expecting N-1 interpolants for N formulas";

        interpolants = flattenTreeItps(orderedFormulas, itps);
        break;
      }

      default:
        throw new AssertionError("should not happen");
    }

    assert orderedFormulas.size() - 1 == interpolants.size() : "we should return N-1 interpolants for N formulas.";
    return interpolants;
  }

  /**
   * Build a tree of formulas according to controlflow (function calls and returns).
   *
   * @param itpGroupsIds formulas from the solver-stack, sorted according controlflow
   * @param orderedFormulas formulas and abstract states, sorted according to position on the solver-stack.
   *                        we assume DIRECTION.FORWARDS as order, such that itpGroups and orderedFormulas are sorted equal.
   *
   * @return Pair (pFormulas := tree-elements, pStartOfSubTree := tree-structure)
   */
  private <T> Pair<List<T>, List<Integer>> buildTreeStructure(
      final List<T> itpGroupsIds,
      final List<Triple<BooleanFormula, AbstractState, Integer>> orderedFormulas) {

    final List<T> formulas = new ArrayList<>();
    final List<Integer> startOfSubTree = new ArrayList<>();

    final Deque<Triple<T, Integer, BooleanFormula>> stack = new ArrayDeque<>();
    final List<BooleanFormula> formulas2 = new ArrayList<>(); // only for logging

    stack.add(Triple.of(itpGroupsIds.get(0), 0, orderedFormulas.get(0).getFirst())); // every complete tree start at left-most node
    for (int positionOfA = 0; positionOfA < orderedFormulas.size(); positionOfA++) {
      // first element is handled before

      // If we have entered or exited a function, update the stack of entry points
      final AbstractState abstractionState = checkNotNull(orderedFormulas.get(positionOfA).getSecond());
      final CFANode node = AbstractStates.extractLocation(abstractionState);
      final T formula = itpGroupsIds.get(positionOfA);
      final BooleanFormula formula2 = orderedFormulas.get(positionOfA).getFirst();

      if (node instanceof FunctionEntryNode && callHasReturn(orderedFormulas, positionOfA)) {
        // start new left subtree, i.e. next formula is left leaf of a subtree.
        // current formula will be used as merge-formula (common root of new subtree and previous formulas)
        stack.addLast(Triple.of(formula, formulas.size(), formula2));

      } else if (/*!stack.isEmpty() &&*/ node instanceof FunctionExitNode) {

        // first add the last inner formula
        startOfSubTree.add(stack.getLast().getSecond());
        formulas.add(formula);
        formulas2.add(formula2);

        // then add the common root (merge-formula)
        final Triple<T, Integer, BooleanFormula> commonRoot = stack.removeLast();
        startOfSubTree.add(stack.getLast().getSecond());
        formulas.add(commonRoot.getFirst());
        formulas2.add(commonRoot.getThird());

        assert commonRoot.getSecond() >= stack.getLast().getSecond() : "adding a complete subtree can only be done on the right side";

      } else {
        startOfSubTree.add(stack.getLast().getSecond());
        formulas.add(formula);
        formulas2.add(formula2);
      }

      assert formulas.size() == startOfSubTree.size() : "invalid number of tree elements: " + startOfSubTree;
    }

    logger.log(Level.ALL, "formulas of tree are:", formulas2);
    logger.log(Level.ALL, "subtree-structure is:", startOfSubTree);
    assert formulas.size() == orderedFormulas.size() : "invalid number of tree elements: " + formulas.size() + " vs " + orderedFormulas.size();

    return Pair.of(formulas, startOfSubTree);
  }

  /**
   * The default Predicate Analysis can only handle a flat list of interpolants.
   * Thus we convert the tree-structure back into a linear chain of interpolants.
   * The analysis must handle special cases on its own, i.e. use BAM with function-rebuilding.
   *
   * For function-entries we use TRUE,
   * for function-returns both function-summary and function-execution (merged into one formula).
   *
   * @param orderedFormulas contains the input formulas and abstract states
   * @param itps tree-interpolants
   * @return interpolants linear chain of interpolants, created from the tree-interpolants
   */
  private List<BooleanFormula> flattenTreeItps(
      final List<Triple<BooleanFormula, AbstractState, Integer>> orderedFormulas,
      final List<BooleanFormula> itps) {
    final List<BooleanFormula> interpolants = new ArrayList<>();
    final Iterator<BooleanFormula> iter = itps.iterator();
    final Deque<BooleanFormula> stack2 = new ArrayDeque<>();
    for (int positionOfA = 0; positionOfA < orderedFormulas.size() - 1; positionOfA++) {
      // last interpolant would be False.

      // If we have entered or exited a function, update the stack of entry points
      final AbstractState abstractionState = checkNotNull(orderedFormulas.get(positionOfA).getSecond());
      final CFANode node = AbstractStates.extractLocation(abstractionState);

      if (node instanceof FunctionEntryNode && callHasReturn(orderedFormulas, positionOfA)) {
        interpolants.add(bfmgr.makeBoolean(true));
        stack2.addLast(interpolants.get(interpolants.size() - 1));

      } else if (/*!stack.isEmpty() &&*/ node instanceof FunctionExitNode) {
        // add the last inner formula and the common root (merge-formula)
        final BooleanFormula functionSummary = iter.next();
        final BooleanFormula functionExecution = iter.next();
        interpolants.add(rebuildInterpolant(functionSummary, functionExecution));

      } else {
        interpolants.add(iter.next());
      }
    }

    assert !iter.hasNext() : "remaining interpolants: " + Lists.newArrayList(iter);

    return interpolants;
  }

  private <T> BooleanFormula getNestedInterpolant(
          final List<Triple<BooleanFormula, AbstractState, Integer>> orderedFormulas,
          final List<BooleanFormula> interpolants,
          final Deque<Triple<BooleanFormula, BooleanFormula, CFANode>> callstack,
          final InterpolatingProverEnvironment<T> itpProver,
          int positionOfA, BooleanFormula lastItp) throws InterruptedException, SolverException {

    final List<T> A = buildFormulas(orderedFormulas, lastItp, callstack, positionOfA, itpProver);

    // update prover with new formulas.
    // this is the expensive step, that is distinct from other strategies.
    // TODO improve! example: reverse ordering of formulas for re-usage of the solver-stack
    boolean unsat = itpProver.isUnsat();
    assert unsat : "formulas were unsat before, they have to be unsat now.";

    // get interpolant of A and B, for B we use the complementary set of A
    logger.log(Level.ALL, "Looking for interpolant for formulas at position", positionOfA, "(depth", callstack.size(), ")");
    final BooleanFormula itp = itpProver.getInterpolant(A);
    logger.log(Level.ALL, "Received interpolant", itp);

    interpolants.add(itp);
    return itp;
  }

  /** build groups A and B from formulas and update the solver-stack. */
  private <T> List<T> buildFormulas(final List<Triple<BooleanFormula, AbstractState, Integer>> orderedFormulas,
                                    BooleanFormula lastItp, final Deque<Triple<BooleanFormula, BooleanFormula, CFANode>> callstack,
                                    final int positionOfA, final InterpolatingProverEnvironment<T> itpProver) {

    final List<T> A = new ArrayList<>();
    final List<T> B = new ArrayList<>();

    // If we have entered or exited a function, update the stack of entry points
    final AbstractState abstractionState = checkNotNull(orderedFormulas.get(positionOfA).getSecond());
    final CFANode node = AbstractStates.extractLocation(abstractionState);
    if (node.getNumEnteringEdges() == 1
            && node.getEnteringEdge(0).getPredecessor() instanceof FunctionEntryNode) {
      if (positionOfA > 0 && !callHasReturn(orderedFormulas, positionOfA-1)) {
        // case 3 from paper
        A.add(itpProver.push(lastItp));
        A.add(itpProver.push(orderedFormulas.get(positionOfA).getFirst()));
        logger.log(Level.ALL, "\n3. A =", lastItp, "+", orderedFormulas.get(positionOfA).getFirst());

      } else {
        // case 2 from paper
        callstack.addLast(Triple.of(lastItp, orderedFormulas.get(positionOfA).getFirst(), node));
        A.add(itpProver.push(bfmgr.makeBoolean(true)));
        logger.log(Level.ALL, "\n2. A = TRUE");
      }

    } else {
      // case 1 and 4 from paper, internal position OR function-return
      A.add(itpProver.push(lastItp));
      A.add(itpProver.push(orderedFormulas.get(positionOfA).getFirst()));
      logger.log(Level.ALL, "\n14. A =", lastItp, "+", orderedFormulas.get(positionOfA).getFirst());
    }

    // case 4, we are returning from a function,
    if (!callstack.isEmpty()) {
      final CFANode lastEntryNode = callstack.getLast().getThird();
      if (node instanceof FunctionExitNode
        //&& ((FunctionExitNode) node).getEntryNode() == lastEntryNode
        //|| (node.getEnteringSummaryEdge() != null
        //     && node.getEnteringSummaryEdge().getPredecessor().getLeavingEdge(0).getSuccessor() == lastEntryNode)
              ) {
        A.add(itpProver.push(callstack.getLast().getFirst()));
        A.add(itpProver.push(callstack.getLast().getSecond()));
        logger.log(Level.ALL, "\n2. A +=", callstack.getLast());
        callstack.removeLast();
      }
    }

    // add all remaining PHI_j
    for (Triple<BooleanFormula, AbstractState, Integer> t : Iterables.skip(orderedFormulas, positionOfA + 1)) {
      B.add(itpProver.push(t.getFirst()));
      //logger.log(Level.ALL, "\n1. B +=", t.getFirst()); // disabled, too many lines
    }

    // add all previous function calls
    for (Triple<BooleanFormula,BooleanFormula, CFANode> t : callstack) {
      B.add(itpProver.push(t.getFirst())); // add PSI_k
      B.add(itpProver.push(t.getSecond())); // ... and PHI_k
      logger.log(Level.ALL, "\n2. B +=", t.getFirst());
    }

    return A;
  }

  /** This function implements the paper "Nested Interpolants" with a small modification:
   * instead of call- and return-edges, we use dummy-edges with simple pathformula "true".
   * Actually the implementation does not use "true", but omits it completely. */
  private <T> BooleanFormula getNestedInterpolant2(
          final List<Triple<BooleanFormula, AbstractState, Integer>> orderedFormulas,
          final List<BooleanFormula> interpolants,
          final Deque<Triple<BooleanFormula, BooleanFormula, CFANode>> callstack,
          final InterpolatingProverEnvironment<T> itpProver,
          int positionOfA, BooleanFormula lastItp) throws InterruptedException, SolverException {
    final List<T> A = new ArrayList<>();
    final List<T> B = new ArrayList<>();

    // If we have entered or exited a function, update the stack of entry points
    final AbstractState abstractionState = checkNotNull(orderedFormulas.get(positionOfA).getSecond());
    final CFANode node = AbstractStates.extractLocation(abstractionState);

    if (node instanceof FunctionEntryNode && callHasReturn(orderedFormulas, positionOfA)) {
      // && (positionOfA > 0)) {
      // case 2 from paper
      final BooleanFormula call = orderedFormulas.get(positionOfA).getFirst();
      callstack.addLast(Triple.of(lastItp, call, node));
      logger.log(Level.ALL, "CALL:", call, node);
      final BooleanFormula itp = bfmgr.makeBoolean(true);
      interpolants.add(itp);
      return itp; // PSIminus = True --> PSI = True, for the 3rd rule ITP is True
    }

    A.add(itpProver.push(lastItp));
    A.add(itpProver.push(orderedFormulas.get(positionOfA).getFirst()));
    logger.log(Level.ALL, "\n1. A =", lastItp, "+", orderedFormulas.get(positionOfA).getFirst());

    // add all remaining PHI_j
    for (Triple<BooleanFormula, AbstractState, Integer> t : Iterables.skip(orderedFormulas, positionOfA + 1)) {
      B.add(itpProver.push(t.getFirst()));
      //logger.log(Level.ALL, "\n1. B +=", t.getFirst()); // disabled, too many lines
    }

    // add all previous function calls
    for (Triple<BooleanFormula,BooleanFormula, CFANode> t : callstack) {
      B.add(itpProver.push(t.getFirst())); // add PSI_k
      B.add(itpProver.push(t.getSecond())); // ... and PHI_k
      logger.log(Level.ALL, "\n2. B +=", t.getFirst());
    }

    // update prover with new formulas.
    // this is the expensive step, that is distinct from other strategies.
    // TODO improve! example: reverse ordering of formulas for re-usage of the solver-stack
    boolean unsat = itpProver.isUnsat();
    assert unsat : "formulas were unsat before, they have to be unsat now.";

    // get interpolant of A and B, for B we use the complementary set of A
    logger.log(Level.ALL, "Looking for interpolant for formulas at position", positionOfA, "(depth", callstack.size(), ")");
    final BooleanFormula itp = itpProver.getInterpolant(A);
    logger.log(Level.ALL, "Received interpolant", itp);

    if (!callstack.isEmpty() && node instanceof FunctionExitNode) {
      // case 4, we are returning from a function, rule 4
      Triple<BooleanFormula, BooleanFormula, CFANode> scopingItp = callstack.removeLast();
      A.add(itpProver.push(scopingItp.getFirst()));
      A.add(itpProver.push(scopingItp.getSecond()));
      logger.log(Level.ALL, "\n4. A +=", scopingItp);
      // we want many atoms here, the formula itself is irrelevant
      final BooleanFormula rebuildItp = bfmgr.and(ImmutableList.of(
              itp, scopingItp.getFirst(), scopingItp.getSecond(), lastItp));
      interpolants.add(rebuildItp);
      return rebuildItp;

    } else {
      interpolants.add(itp);
      return itp;
    }
  }

  /** This function implements the paper "Nested Interpolants" with a small modification:
   * instead of a return-edge, we use dummy-edges with simple pathformula "true".
   * Actually the implementation does not use "true", but omits it completely and
   * returns the conjunction of the two interpolants (before and after the (non-existing) dummy edge). */
  private <T> BooleanFormula getNestedInterpolant3(
          final List<Triple<BooleanFormula, AbstractState, Integer>> orderedFormulas,
          final List<BooleanFormula> interpolants,
          final Deque<Triple<BooleanFormula, BooleanFormula, CFANode>> callstack,
          final Interpolator<T> interpolator,
          int positionOfA, BooleanFormula lastItp) throws InterruptedException, SolverException {
    try (final InterpolatingProverEnvironment<T> itpProver = interpolator.newEnvironment()) {

      final boolean log = false;

      final List<T> A = new ArrayList<>();
      final List<T> B = new ArrayList<>();

      // If we have entered or exited a function, update the stack of entry points
      final AbstractState abstractionState = checkNotNull(orderedFormulas.get(positionOfA).getSecond());
      final CFANode node = AbstractStates.extractLocation(abstractionState);

      if (node instanceof FunctionEntryNode && callHasReturn(orderedFormulas, positionOfA)) {
        // && (positionOfA > 0)) {
        // case 2 from paper
        final BooleanFormula call = orderedFormulas.get(positionOfA).getFirst();
        callstack.addLast(Triple.of(lastItp, call, node));
        if (log) logger.log(Level.ALL, "CALL:", call, node);
        final BooleanFormula itp = bfmgr.makeBoolean(true);
        interpolants.add(itp);
        return itp; // PSIminus = True --> PSI = True, for the 3rd rule ITP is True
      }

      A.add(itpProver.push(lastItp));
      A.add(itpProver.push(orderedFormulas.get(positionOfA).getFirst()));
      if (log) logger.log(Level.ALL, "\n1. A =", lastItp, "+", orderedFormulas.get(positionOfA).getFirst());

      // add all remaining PHI_j
      for (Triple<BooleanFormula, AbstractState, Integer> t : Iterables.skip(orderedFormulas, positionOfA + 1)) {
        B.add(itpProver.push(t.getFirst()));
        //logger.log(Level.ALL, "\n1. B +=", t.getFirst()); // disabled, too many lines
      }

      // add all previous function calls
      for (Triple<BooleanFormula,BooleanFormula, CFANode> t : callstack) {
        B.add(itpProver.push(t.getFirst())); // add PSI_k
        B.add(itpProver.push(t.getSecond())); // ... and PHI_k
        if (log) logger.log(Level.ALL, "\n2. B +=", t.getFirst());
      }

      // update prover with new formulas.
      // this is the expensive step, that is distinct from other strategies.
      // TODO improve! example: reverse ordering of formulas for re-usage of the solver-stack
      boolean unsat = itpProver.isUnsat();
      assert unsat : "formulas were unsat before, they have to be unsat now.";

      // get interpolant of A and B, for B we use the complementary set of A
      if (log) logger.log(Level.ALL, "Looking for interpolant for formulas at position", positionOfA, "(depth", callstack.size(), ")");
      final BooleanFormula itp = itpProver.getInterpolant(A);
      if (log) logger.log(Level.ALL, "Received interpolant", itp);

      if (!callstack.isEmpty() && node instanceof FunctionExitNode) {
        // case 4, we are returning from a function, rule 4
        Triple<BooleanFormula, BooleanFormula, CFANode> scopingItp = callstack.removeLast();

        final InterpolatingProverEnvironment<T> itpProver2 = interpolator.newEnvironment();
        final List<T> A2 = new ArrayList<>();
        final List<T> B2 = new ArrayList<>();

        A2.add(itpProver2.push(itp));
        //A2.add(itpProver2.push(orderedFormulas.get(positionOfA).getFirst()));
        if (log) logger.log(Level.ALL, "\n1. A2 =", itp, "+", orderedFormulas.get(positionOfA).getFirst());

        A2.add(itpProver2.push(scopingItp.getFirst()));
        A2.add(itpProver2.push(scopingItp.getSecond()));
        if (log) logger.log(Level.ALL, "\n4. A2 +=", scopingItp);

        // add all remaining PHI_j
        for (Triple<BooleanFormula, AbstractState, Integer> t : Iterables.skip(orderedFormulas, positionOfA + 1)) {
          B2.add(itpProver2.push(t.getFirst()));
          if (log) logger.log(Level.ALL, "\n1. B2 +=", t.getFirst()); // disabled, too many lines
        }

        // add all previous function calls
        for (Triple<BooleanFormula, BooleanFormula, CFANode> t : callstack) {
          B2.add(itpProver2.push(t.getFirst())); // add PSI_k
          B2.add(itpProver2.push(t.getSecond())); // ... and PHI_k
          if (log) logger.log(Level.ALL, "\n2. B2 +=", t.getFirst());
        }

        boolean unsat2 = itpProver2.isUnsat();
        assert unsat2 : "formulas2 were unsat before, they have to be unsat now.";

        // get interpolant of A and B, for B we use the complementary set of A
        if (log) logger.log(Level.ALL, "Looking for interpolant2 for formulas at position", positionOfA, "(depth", callstack.size(), ")");
        BooleanFormula itp2 = itpProver2.getInterpolant(A2);
        if (log) logger.log(Level.ALL, "Received interpolant2", itp2);

        itpProver2.close();

        final BooleanFormula rebuildItp = rebuildInterpolant(itp, itp2);

        if (log) logger.log(Level.ALL, "\nrebuild itp =", itp, "and", itp2, "=", rebuildItp);

        interpolants.add(rebuildItp);
        return itp2;

      } else {
        interpolants.add(itp);
        return itp;
      }
    }
  }

  /**
   * We need all atoms of both interpolants in one formula,
   * If one of the formulas is True or False, we do not get Atoms from it. Thus we remove those cases.
   */
  private BooleanFormula rebuildInterpolant(BooleanFormula functionSummary, BooleanFormula functionExecution) {
    final BooleanFormula rebuildItp;
    if (bfmgr.isTrue(functionSummary) || bfmgr.isFalse(functionSummary)) {
      rebuildItp = functionExecution;
    } else if (bfmgr.isTrue(functionExecution) || bfmgr.isFalse(functionExecution)) {
      rebuildItp = functionSummary;
    } else {
      // TODO operation OR is weak, we could also use AND.
      // There is no difference for the atoms later, because we filter out True and False here.
      rebuildItp = bfmgr.or(functionSummary, functionExecution);
    }
    return rebuildItp;
  }

  /** check, if there exists a function-exit-node to the current call-node. */
  private boolean callHasReturn(List<Triple<BooleanFormula, AbstractState, Integer>> orderedFormulas, int callIndex) {
    // TODO caching as optimisation to reduce from  k*O(n)  to  O(n)+k*O(1)  ?
    final Deque<CFANode> callstack = new ArrayDeque<>();

    {
      final AbstractState abstractionState = orderedFormulas.get(callIndex).getSecond();
      final CFANode node = AbstractStates.extractLocation(abstractionState);
      assert (node instanceof FunctionEntryNode) : "call needed as input param";
      callstack.addLast(node);
    }

    // walk along path and track the callstack
    for (Triple<BooleanFormula, AbstractState, Integer> t : Iterables.skip(orderedFormulas, callIndex + 1)) {
      assert !callstack.isEmpty() : "should have returned when callstack is empty";

      final AbstractState abstractionState = checkNotNull(t.getSecond());
      final CFANode node = AbstractStates.extractLocation(abstractionState);

      if (node instanceof FunctionEntryNode) {
        callstack.addLast(node);
      }

      final CFANode lastEntryNode = callstack.getLast();
      if ((node instanceof FunctionExitNode
              && ((FunctionExitNode) node).getEntryNode() == lastEntryNode)
        //|| (node.getEnteringSummaryEdge() != null
        // && node.getEnteringSummaryEdge().getPredecessor().getLeavingEdge(0).getSuccessor() == lastEntryNode)
              ) {
        callstack.removeLast();

        // we found the function exit for the input param
        if (callstack.isEmpty()) {
          return true;
        }
      }
    }
    return false;
  }

  /** This function implements the paper "Nested Interpolants" with a small modification:
   * instead of a return-edge, we use dummy-edges with simple pathformula "true".
   * Actually the implementation does not use "true", but omits it completely and
   * returns the conjunction of the two interpolants (before and after the (non-existing) dummy edge). */
  private <T> BooleanFormula getNestedInterpolant(
          final List<Triple<BooleanFormula, AbstractState, Integer>> orderedFormulas,
          final List<BooleanFormula> interpolants,
          final Deque<Triple<BooleanFormula, BooleanFormula, CFANode>> callstack,
          final Interpolator<T> interpolator,
          int positionOfA, BooleanFormula lastItp) throws InterruptedException, SolverException {

    // use a new prover, because we use several distinct queries
    try (final InterpolatingProverEnvironment<T> itpProver = interpolator.newEnvironment()) {

      final List<T> A = new ArrayList<>();
      final List<T> B = new ArrayList<>();

      // If we have entered or exited a function, update the stack of entry points
      final AbstractState abstractionState = checkNotNull(orderedFormulas.get(positionOfA).getSecond());
      final CFANode node = AbstractStates.extractLocation(abstractionState);

      if (node instanceof FunctionEntryNode && callHasReturn(orderedFormulas, positionOfA)) {
        // && (positionOfA > 0)) {
        // case 2 from paper
        final BooleanFormula call = orderedFormulas.get(positionOfA).getFirst();
        callstack.addLast(Triple.of(lastItp, call, node));
        final BooleanFormula itp = bfmgr.makeBoolean(true);
        interpolants.add(itp);
        return itp; // PSIminus = True --> PSI = True, for the 3rd rule ITP is True
      }

      A.add(itpProver.push(lastItp));
      A.add(itpProver.push(orderedFormulas.get(positionOfA).getFirst()));

      // add all remaining PHI_j
      for (Triple<BooleanFormula, AbstractState, Integer> t : Iterables.skip(orderedFormulas, positionOfA + 1)) {
        B.add(itpProver.push(t.getFirst()));
      }

      // add all previous function calls
      for (Triple<BooleanFormula,BooleanFormula, CFANode> t : callstack) {
        B.add(itpProver.push(t.getFirst())); // add PSI_k
        B.add(itpProver.push(t.getSecond())); // ... and PHI_k
      }

      // update prover with new formulas.
      // this is the expensive step, that is distinct from other strategies.
      // TODO improve! example: reverse ordering of formulas for re-usage of the solver-stack
      boolean unsat = itpProver.isUnsat();
      assert unsat : "formulas were unsat before, they have to be unsat now.";

      // get interpolant of A and B, for B we use the complementary set of A
      final BooleanFormula itp = itpProver.getInterpolant(A);

      if (!callstack.isEmpty() && node instanceof FunctionExitNode) {
        // case 4, we are returning from a function, rule 4
        Triple<BooleanFormula, BooleanFormula, CFANode> scopingItp = callstack.removeLast();

        final InterpolatingProverEnvironment<T> itpProver2 = interpolator.newEnvironment();
        final List<T> A2 = new ArrayList<>();
        final List<T> B2 = new ArrayList<>();

        A2.add(itpProver2.push(itp));
        //A2.add(itpProver2.push(orderedFormulas.get(positionOfA).getFirst()));

        A2.add(itpProver2.push(scopingItp.getFirst()));
        A2.add(itpProver2.push(scopingItp.getSecond()));

        // add all remaining PHI_j
        for (Triple<BooleanFormula, AbstractState, Integer> t : Iterables.skip(orderedFormulas, positionOfA + 1)) {
          B2.add(itpProver2.push(t.getFirst()));
        }

        // add all previous function calls
        for (Triple<BooleanFormula, BooleanFormula, CFANode> t : callstack) {
          B2.add(itpProver2.push(t.getFirst())); // add PSI_k
          B2.add(itpProver2.push(t.getSecond())); // ... and PHI_k
        }

        boolean unsat2 = itpProver2.isUnsat();
        assert unsat2 : "formulas2 were unsat before, they have to be unsat now.";

        // get interpolant of A and B, for B we use the complementary set of A
        BooleanFormula itp2 = itpProver2.getInterpolant(A2);
        itpProver2.close();

        interpolants.add(rebuildInterpolant(itp, itp2));
        return itp2;

      } else {
        interpolants.add(itp);
        return itp;
      }
    }
  }

  /**
   * We need all atoms of both interpolants in one formula,
   * If one of the formulas is True or False, we do not get Atoms from it. Thus we remove those cases.
   */
  private BooleanFormula rebuildInterpolant(BooleanFormula functionSummary, BooleanFormula functionExecution) {
    final BooleanFormula rebuildItp;
    if (bfmgr.isTrue(functionSummary) || bfmgr.isFalse(functionSummary)) {
      rebuildItp = functionExecution;
    } else if (bfmgr.isTrue(functionExecution) || bfmgr.isFalse(functionExecution)) {
      rebuildItp = functionSummary;
    } else {
      // TODO operation OR is weak, we could also use AND.
      // There is no difference for the atoms later, because we filter out True and False here.
      rebuildItp = bfmgr.or(functionSummary, functionExecution);
    }
    return rebuildItp;
  }

  /** check, if there exists a function-exit-node to the current call-node. */
  private boolean callHasReturn(List<Triple<BooleanFormula, AbstractState, Integer>> orderedFormulas, int callIndex) {
    // TODO caching as optimisation to reduce from  k*O(n)  to  O(n)+k*O(1)  ?
    final Deque<CFANode> callstack = new ArrayDeque<>();

    {
      final AbstractState abstractionState = orderedFormulas.get(callIndex).getSecond();
      final CFANode node = AbstractStates.extractLocation(abstractionState);
      assert (node instanceof FunctionEntryNode) : "call needed as input param";
      callstack.addLast(node);
    }

    // walk along path and track the callstack
    for (Triple<BooleanFormula, AbstractState, Integer> t : Iterables.skip(orderedFormulas, callIndex + 1)) {
      assert !callstack.isEmpty() : "should have returned when callstack is empty";

      final AbstractState abstractionState = checkNotNull(t.getSecond());
      final CFANode node = AbstractStates.extractLocation(abstractionState);

      if (node instanceof FunctionEntryNode) {
        callstack.addLast(node);
      }

      final CFANode lastEntryNode = callstack.getLast();
      if ((node instanceof FunctionExitNode
              && ((FunctionExitNode) node).getEntryNode() == lastEntryNode)
        //|| (node.getEnteringSummaryEdge() != null
        // && node.getEnteringSummaryEdge().getPredecessor().getLeavingEdge(0).getSuccessor() == lastEntryNode)
              ) {
        callstack.removeLast();

        // we found the function exit for the input param
        if (callstack.isEmpty()) {
          return true;
        }
      }
    }
    return false;
  }

  /**
   * Precondition: The solver-stack contains all formulas and is UNSAT.
   * Get the interpolant between the Sublist of formulas and the other formulas on the solver-stack.
   * Each formula is identified by its GroupId,
   * The sublist is taken from the list of GroupIds, including both start and end of A.
   */
  private <T> BooleanFormula getInterpolantFromSublist(final InterpolatingProverEnvironment<T> pItpProver,
<<<<<<< HEAD
        final List<T> itpGroupsIds, final int start_of_A, final int end_of_A) throws InterruptedException {
=======
        final List<T> itpGroupsIds, final int start_of_A, final int end_of_A, final int depth)
            throws SolverException, InterruptedException {
>>>>>>> cbc21c49
    shutdownNotifier.shutdownIfNecessary();

    logger.log(Level.ALL, "Looking for interpolant for formulas from", start_of_A, "to", end_of_A);

    getInterpolantTimer.start();
    final BooleanFormula itp = pItpProver.getInterpolant(itpGroupsIds.subList(start_of_A, end_of_A + 1));
    getInterpolantTimer.stop();

    logger.log(Level.ALL, "Received interpolant", itp);

    if (dumpInterpolationProblems) {
      dumpFormulaToFile("interpolant", itp, end_of_A);
    }

    return itp;
  }

  private <T> void verifyInterpolants(List<BooleanFormula> interpolants, List<BooleanFormula> formulas, InterpolatingProverEnvironment<T> prover) throws SolverException, InterruptedException {
    interpolantVerificationTimer.start();
    try {

      final int n = interpolants.size();
      assert n == (formulas.size() - 1);

      // The following three properties need to be checked:
      // (A)                          true      & f_0 => itp_0
      // (B) \forall i \in [1..n-1] : itp_{i-1} & f_i => itp_i
      // (C)                          itp_{n-1} & f_n => false

      // Check (A)
      if (!solver.implies(formulas.get(0), interpolants.get(0))) {
        throw new SolverException("First interpolant is not implied by first formula");
      }

      // Check (B).
      for (int i = 1; i <= (n-1); i++) {
        BooleanFormula conjunct = bfmgr.and(interpolants.get(i-1), formulas.get(i));

        if (!solver.implies(conjunct, interpolants.get(i))) {
          throw new SolverException("Interpolant " + interpolants.get(i) + " is not implied by previous part of the path");
        }
      }

      // Check (C).
      BooleanFormula conjunct = bfmgr.and(interpolants.get(n-1), formulas.get(n));
      if (!solver.implies(conjunct, bfmgr.makeBoolean(false))) {
        throw new SolverException("Last interpolant fails to prove infeasibility of the path");
      }


      // Furthermore, check if the interpolants contains only the allowed variables
      List<Set<String>> variablesInFormulas = Lists.newArrayListWithExpectedSize(formulas.size());
      for (BooleanFormula f : formulas) {
        variablesInFormulas.add(fmgr.extractVariableNames(f));
      }

      for (int i = 0; i < interpolants.size(); i++) {

        Set<String> variablesInA = new HashSet<>();
        for (int j = 0; j <= i; j++) {
          // formula i is in group A
          variablesInA.addAll(variablesInFormulas.get(j));
        }

        Set<String> variablesInB = new HashSet<>();
        for (int j = i+1; j < formulas.size(); j++) {
          // formula i is in group A
          variablesInB.addAll(variablesInFormulas.get(j));
        }

        Set<String> allowedVariables = Sets.intersection(variablesInA, variablesInB).immutableCopy();
        Set<String> variablesInInterpolant = fmgr.extractVariableNames(interpolants.get(i));

        variablesInInterpolant.removeAll(allowedVariables);

        if (!variablesInInterpolant.isEmpty()) {
          throw new SolverException("Interpolant "  + interpolants.get(i) + " contains forbidden variable(s) " + variablesInInterpolant);
        }
      }

    } finally {
      interpolantVerificationTimer.stop();
    }
  }

  /**
   * Get information about the error path from the solver after the formulas
   * have been proved to be satisfiable.
   *
   * @param f The list of formulas on the path.
   * @param pItpProver The solver.
   * @param elementsOnPath The ARGElements of the paths represented by f.
   * @return Information about the error path, including a satisfying assignment.
   * @throws CPATransferException
   * @throws InterruptedException
   */
  private <T> CounterexampleTraceInfo getErrorPath(List<BooleanFormula> f,
      InterpolatingProverEnvironment<T> pItpProver, Set<ARGState> elementsOnPath)
      throws CPATransferException, SolverException, InterruptedException {

    // get the branchingFormula
    // this formula contains predicates for all branches we took
    // this way we can figure out which branches make a feasible path
    BooleanFormula branchingFormula = pmgr.buildBranchingFormula(elementsOnPath);

    if (bfmgr.isTrue(branchingFormula)) {
      return CounterexampleTraceInfo.feasible(f, getModel(pItpProver), ImmutableMap.<Integer, Boolean>of());
    }

    // add formula to solver environment
    pItpProver.push(branchingFormula);

    // need to ask solver for satisfiability again,
    // otherwise model doesn't contain new predicates
    boolean stillSatisfiable = !pItpProver.isUnsat();

    if (stillSatisfiable) {
      Model model = getModel(pItpProver);
      return CounterexampleTraceInfo.feasible(f, model, pmgr.getBranchingPredicateValuesFromModel(model));

    } else {
      // this should not happen
      logger.log(Level.WARNING, "Could not get precise error path information because of inconsistent reachingPathsFormula!");

      dumpInterpolationProblem(f);
      dumpFormulaToFile("formula", branchingFormula, f.size());

      return CounterexampleTraceInfo.feasible(f, Model.empty(), ImmutableMap.<Integer, Boolean>of());
    }
  }

  private <T> Model getModel(InterpolatingProverEnvironment<T> pItpProver) {
    try {
      return pItpProver.getModel();
    } catch (SolverException e) {
      logger.log(Level.WARNING, "Solver could not produce model, variable assignment of error path can not be dumped.");
      logger.logDebugException(e);
      return Model.empty();
    }
  }


  /**
   * Helper method to dump a list of formulas to files.
   */
  private void dumpInterpolationProblem(List<BooleanFormula> f) {
    int k = 0;
    for (BooleanFormula formula : f) {
      dumpFormulaToFile("formula", formula, k++);
    }
  }

  private void dumpFormulaToFile(String name, BooleanFormula f, int i) {
    Path dumpFile = formatFormulaOutputFile(name, i);
    fmgr.dumpFormulaToFile(f, dumpFile);
  }

  private Path formatFormulaOutputFile(String formula, int index) {
    return fmgr.formatFormulaOutputFile("interpolation", cexAnalysisTimer.getNumberOfIntervals(), formula, index);
  }

  /**
   * This class encapsulates the used SMT solver for interpolation,
   * and keeps track of the formulas that are currently on the solver stack.
   *
   * An instance of this class can be used for several interpolation queries
   * in a row, and it will try to keep as many formulas as possible in the
   * SMT solver between those queries (so that the solver may reuse information
   * from previous queries, and hopefully might even return similar interpolants).
   *
   * When an instance won't be used anymore, call {@link #close()}.
   *
   * @param <T>
   */
  private class Interpolator<T> {

    private InterpolatingProverEnvironment<T> itpProver;
    private final List<Triple<BooleanFormula, AbstractState, T>> currentlyAssertedFormulas = new ArrayList<>();

    Interpolator() {
      itpProver = newEnvironment();
    }

    @SuppressWarnings("unchecked")
    private InterpolatingProverEnvironment<T> newEnvironment() {
      // This is safe because we don't actually care about the value of T,
      // only the InterpolatingProverEnvironment itself cares about it.
      return (InterpolatingProverEnvironment<T>)factory.newProverEnvironmentWithInterpolation(false);
    }

    /**
     * Counterexample analysis and predicate discovery.
     * @param pFormulas the formulas for the path
     * @param elementsOnPath the ARGElements on the path (may be empty if no branching information is required)
     * @param itpProver interpolation solver used
     * @return counterexample info with predicated information
     * @throws CPAException
     */
    private CounterexampleTraceInfo buildCounterexampleTrace(
        List<BooleanFormula> f,
        List<AbstractState> pAbstractionStates,
        Set<ARGState> elementsOnPath,
        boolean computeInterpolants) throws CPAException, InterruptedException {

      // Check feasibility of counterexample
      logger.log(Level.FINEST, "Checking feasibility of counterexample trace");
      satCheckTimer.start();

      boolean spurious;
      List<T> itpGroupsIds;
      List<Triple<BooleanFormula, AbstractState, Integer>> orderedFormulas;

      if (pAbstractionStates.isEmpty()) {
        pAbstractionStates = new ArrayList<>(Collections.<AbstractState>nCopies(f.size(), null));
      }
      assert pAbstractionStates.size() == f.size() : "each pathFormula must end with an abstract State";

      try {

        if (getUsefulBlocks) {
          f = Collections.unmodifiableList(getUsefulBlocks(f));
        }

        if (dumpInterpolationProblems) {
          dumpInterpolationProblem(f);
        }

        // re-order formulas if needed
        orderedFormulas = orderFormulas(f, pAbstractionStates);
        assert orderedFormulas.size() == f.size();

        // initialize all interpolation group ids with "null"
        itpGroupsIds = new ArrayList<>(Collections.<T>nCopies(f.size(), null));

        // ask solver for satisfiability
        spurious = checkInfeasabilityOfTrace(orderedFormulas, itpGroupsIds);
        assert itpGroupsIds.size() == f.size();
        assert !itpGroupsIds.contains(null); // has to be filled completely

      } finally {
        satCheckTimer.stop();
      }

      logger.log(Level.FINEST, "Counterexample trace is", (spurious ? "infeasible" : "feasible"));


      // Get either interpolants or error path information
      CounterexampleTraceInfo info;
      if (spurious) {

        if (computeInterpolants) {
          List<BooleanFormula> interpolants = getInterpolants(this, itpGroupsIds, orderedFormulas);
          if (verifyInterpolants) {
            verifyInterpolants(interpolants, f, itpProver);
          }

          if (logger.wouldBeLogged(Level.ALL)) {
            logger.log(Level.ALL, "interpolants", Joiner.on("\n").join(interpolants));
          }

          info = CounterexampleTraceInfo.infeasible(interpolants);
        } else {
          info = CounterexampleTraceInfo.infeasibleNoItp();
        }

      } else {
        // this is a real bug
        info = getErrorPath(f, itpProver, elementsOnPath);
      }

      logger.log(Level.ALL, "Counterexample information:", info);

      return info;
    }

    /**
     * Check the satisfiability of a list of formulas, using them in the given order.
     * This method honors the {@link #incrementalCheck} configuration option.
     * It also updates the SMT solver stack and the {@link #currentlyAssertedFormulas}
     * list that is used if {@link #reuseInterpolationEnvironment} is enabled.
     *
     * @param traceFormulas The list of formulas to check, each formula with its index of where it should be added in the list of interpolation groups.
     * @param itpGroupsIds The list where to store the references to the interpolation groups. This is just a list of 'identifiers' for the formulas.
     * @param itpProver The solver to use.
     * @return True if the formulas are unsatisfiable.
     * @throws InterruptedException
     */
    private boolean checkInfeasabilityOfTrace(List<Triple<BooleanFormula, AbstractState, Integer>> traceFormulas,
        List<T> itpGroupsIds) throws InterruptedException, SolverException {

      // first identify which formulas are already on the solver stack,
      // which formulas need to be removed from the solver stack,
      // and which formulas need to be added to the solver stack
      ListIterator<Triple<BooleanFormula, AbstractState, Integer>> todoIterator = traceFormulas.listIterator();
      ListIterator<Triple<BooleanFormula, AbstractState, T>> assertedIterator = currentlyAssertedFormulas.listIterator();

      int firstBadIndex = -1; // index of first mis-matching formula in both lists

      while (assertedIterator.hasNext()) {
        Triple<BooleanFormula, AbstractState, T> assertedFormula = assertedIterator.next();

        if (!todoIterator.hasNext()) {
          firstBadIndex = assertedIterator.previousIndex();
          break;
        }

        Triple<BooleanFormula, AbstractState, Integer> todoFormula = todoIterator.next();

        if (todoFormula.getFirst().equals(assertedFormula.getFirst())) {
          // formula is already in solver stack in correct location
          @SuppressWarnings("unchecked")
          T itpGroupId = assertedFormula.getThird();
          itpGroupsIds.set(todoFormula.getThird(), itpGroupId);

        } else {
          firstBadIndex = assertedIterator.previousIndex();
          // rewind iterator by one so that todoFormula will be added to stack
          todoIterator.previous();
          break;
        }
      }

      // now remove the formulas from the solver stack where necessary
      if (firstBadIndex == -1) {
        // solver stack was already empty, nothing do to

      } else if (firstBadIndex == 0) {
        // Create a new environment instead of cleaning up the old one
        // if no formulas need to be reused.
        itpProver.close();
        itpProver = newEnvironment();
        currentlyAssertedFormulas.clear();

      } else {
        assert firstBadIndex > 0;
        // list with all formulas on solver stack that we need to remove
        // (= remaining formulas in currentlyAssertedFormulas list)
        List<Triple<BooleanFormula, AbstractState, T>> toDeleteFormulas =
            currentlyAssertedFormulas.subList(firstBadIndex,
                                              currentlyAssertedFormulas.size());

        // remove formulas from solver stack
        for (int i = 0; i < toDeleteFormulas.size(); i++) {
          itpProver.pop();
        }
        toDeleteFormulas.clear(); // this removes from currentlyAssertedFormulas

        reusedFormulasOnSolverStack += currentlyAssertedFormulas.size();
      }

      boolean isStillFeasible = true;

      if (incrementalCheck && !currentlyAssertedFormulas.isEmpty()) {
        if (itpProver.isUnsat()) {
          isStillFeasible = false;
        }
      }

      // add remaining formulas to the solver stack
      while (todoIterator.hasNext()) {
        Triple<BooleanFormula, AbstractState, Integer> p = todoIterator.next();
        BooleanFormula f = p.getFirst();
        AbstractState state = p.getSecond();
        int index = p.getThird();

        assert itpGroupsIds.get(index) == null;
        T itpGroupId = itpProver.push(f);
        itpGroupsIds.set(index, itpGroupId);
        currentlyAssertedFormulas.add(Triple.of(f, state, itpGroupId));

        if (incrementalCheck && isStillFeasible && !bfmgr.isTrue(f)) {
          if (itpProver.isUnsat()) {
            // We need to iterate through the full loop
            // to add all formulas, but this prevents us from doing further sat checks.
            isStillFeasible = false;
          }
        }
      }

      assert Iterables.elementsEqual(from(traceFormulas).transform(Triple.getProjectionToFirst()),
              from(currentlyAssertedFormulas).transform(Triple.getProjectionToFirst()));

      if (incrementalCheck) {
        // we did unsat checks
        return !isStillFeasible;
      } else {
        return itpProver.isUnsat();
      }
    }

    private void close() {
      itpProver.close();
      itpProver = null;
      currentlyAssertedFormulas.clear();
    }
  }
}<|MERGE_RESOLUTION|>--- conflicted
+++ resolved
@@ -160,18 +160,12 @@
           "\n- INDUCTIVE_SEQ: Generate an inductive sequence of interpolants the partitions [1,...n]. " +
           "\n- CPACHECKER_WELLSCOPED: We return each interpolant for i={0..n-1} for the partitions " +
           "A=[lastFunctionEntryIndex .. i] and B=[0 .. lastFunctionEntryIndex-1 , i+1 .. n]." +
-<<<<<<< HEAD
           "\n- NESTED: use callstack and previous interpolants for next interpolants (see 'Nested Interpolants')," +
           "\n- NESTED2: use callstack and previous interpolants for next interpolants (see 'Nested Interpolants'," +
           "with modification: pathformulas for call and return are True)." +
           "\n- TREE: use the tree-interpolation-feature of a solver to get interpolants similar to NESTED3")
   private InterpolationStrategy strategy = InterpolationStrategy.CPACHECKER_SEQ;
   private static enum InterpolationStrategy {CPACHECKER_SEQ, INDUCTIVE_SEQ, CPACHECKER_WELLSCOPED, SEQUENCE, NESTED, NESTED2, NESTED3, TREE};
-=======
-          "\n- NESTED: use callstack and previous interpolants for next interpolants (see 'Nested Interpolants').")
-  private InterpolationStrategy strategy = InterpolationStrategy.CPACHECKER_SEQ;
-  private static enum InterpolationStrategy {CPACHECKER_SEQ, INDUCTIVE_SEQ, CPACHECKER_WELLSCOPED, NESTED}
->>>>>>> cbc21c49
 
   @Option(secure=true, description="dump all interpolation problems")
   private boolean dumpInterpolationProblems = false;
@@ -554,12 +548,7 @@
    */
   private <T> List<BooleanFormula> getInterpolants(
       final Interpolator<T> interpolator, List<T> itpGroupsIds,
-<<<<<<< HEAD
       final List<Triple<BooleanFormula, AbstractState, Integer>> orderedFormulas) throws InterruptedException, SolverException {
-=======
-      final List<Triple<BooleanFormula, AbstractState, Integer>> orderedFormulas)
-          throws InterruptedException, SolverException {
->>>>>>> cbc21c49
 
     assert itpGroupsIds.size() == orderedFormulas.size();
 
@@ -576,11 +565,7 @@
         for (int end_of_A = 0; end_of_A < itpGroupsIds.size() - 1; end_of_A++) {
           // last iteration is left out because B would be empty
           final int start_of_A = 0;
-<<<<<<< HEAD
           interpolants.add(getInterpolantFromSublist(interpolator.itpProver, itpGroupsIds, start_of_A, end_of_A));
-=======
-          interpolants.add(getInterpolantFromSublist(interpolator.itpProver, itpGroupsIds, start_of_A, end_of_A, 0));
->>>>>>> cbc21c49
         }
         break;
       }
@@ -591,12 +576,8 @@
         for (T f : itpGroupsIds) {
           itpGroups.add(Collections.singleton(f));
         }
-<<<<<<< HEAD
         interpolants = interpolator.itpProver.getSeqInterpolants(itpGroups);
         break;
-=======
-        return interpolator.itpProver.getSeqInterpolants(itpGroups);
->>>>>>> cbc21c49
       }
 
       case CPACHECKER_WELLSCOPED: { // TODO not fully working and not used
@@ -604,7 +585,6 @@
         final List<BooleanFormula> itps = new ArrayList<>();
         for (int end_of_A = 0; end_of_A < itpGroupsIds.size() - 1; end_of_A++) {
           // last iteration is left out because B would be empty
-<<<<<<< HEAD
           final int start_of_A = p.getSecond().get(end_of_A);
           itps.add(getInterpolantFromSublist(interpolator.itpProver, p.getFirst(), start_of_A, end_of_A));
         }
@@ -630,29 +610,15 @@
 
       case NESTED2: {
 
-=======
-          final int start_of_A = getWellScopedStartOfA(orderedFormulas, callstack, end_of_A);
-          interpolants.add(getInterpolantFromSublist(interpolator.itpProver, itpGroupsIds, start_of_A, end_of_A, callstack.size()));
-        }
-        return interpolants;
-      }
-
-      case NESTED: {
-        final List<BooleanFormula> interpolants = new ArrayList<>();
->>>>>>> cbc21c49
         BooleanFormula lastItp = bfmgr.makeBoolean(true); // PSI_0 = True
         final Deque<Triple<BooleanFormula,BooleanFormula,CFANode>> callstack = new ArrayDeque<>();
 
         for (int positionOfA = 0; positionOfA < orderedFormulas.size() - 1; positionOfA++) {
-<<<<<<< HEAD
 
           // use a new prover, because we use several distinct queries
           final InterpolatingProverEnvironment<T> itpProver = interpolator.newEnvironment();
           lastItp = getNestedInterpolant2(orderedFormulas, interpolants, callstack,  itpProver, positionOfA, lastItp);
           itpProver.close();
-=======
-          lastItp = getNestedInterpolant(orderedFormulas, interpolants, callstack, interpolator, positionOfA, lastItp);
->>>>>>> cbc21c49
         }
         break;
       }
@@ -1140,160 +1106,6 @@
     return false;
   }
 
-  /** This function implements the paper "Nested Interpolants" with a small modification:
-   * instead of a return-edge, we use dummy-edges with simple pathformula "true".
-   * Actually the implementation does not use "true", but omits it completely and
-   * returns the conjunction of the two interpolants (before and after the (non-existing) dummy edge). */
-  private <T> BooleanFormula getNestedInterpolant(
-          final List<Triple<BooleanFormula, AbstractState, Integer>> orderedFormulas,
-          final List<BooleanFormula> interpolants,
-          final Deque<Triple<BooleanFormula, BooleanFormula, CFANode>> callstack,
-          final Interpolator<T> interpolator,
-          int positionOfA, BooleanFormula lastItp) throws InterruptedException, SolverException {
-
-    // use a new prover, because we use several distinct queries
-    try (final InterpolatingProverEnvironment<T> itpProver = interpolator.newEnvironment()) {
-
-      final List<T> A = new ArrayList<>();
-      final List<T> B = new ArrayList<>();
-
-      // If we have entered or exited a function, update the stack of entry points
-      final AbstractState abstractionState = checkNotNull(orderedFormulas.get(positionOfA).getSecond());
-      final CFANode node = AbstractStates.extractLocation(abstractionState);
-
-      if (node instanceof FunctionEntryNode && callHasReturn(orderedFormulas, positionOfA)) {
-        // && (positionOfA > 0)) {
-        // case 2 from paper
-        final BooleanFormula call = orderedFormulas.get(positionOfA).getFirst();
-        callstack.addLast(Triple.of(lastItp, call, node));
-        final BooleanFormula itp = bfmgr.makeBoolean(true);
-        interpolants.add(itp);
-        return itp; // PSIminus = True --> PSI = True, for the 3rd rule ITP is True
-      }
-
-      A.add(itpProver.push(lastItp));
-      A.add(itpProver.push(orderedFormulas.get(positionOfA).getFirst()));
-
-      // add all remaining PHI_j
-      for (Triple<BooleanFormula, AbstractState, Integer> t : Iterables.skip(orderedFormulas, positionOfA + 1)) {
-        B.add(itpProver.push(t.getFirst()));
-      }
-
-      // add all previous function calls
-      for (Triple<BooleanFormula,BooleanFormula, CFANode> t : callstack) {
-        B.add(itpProver.push(t.getFirst())); // add PSI_k
-        B.add(itpProver.push(t.getSecond())); // ... and PHI_k
-      }
-
-      // update prover with new formulas.
-      // this is the expensive step, that is distinct from other strategies.
-      // TODO improve! example: reverse ordering of formulas for re-usage of the solver-stack
-      boolean unsat = itpProver.isUnsat();
-      assert unsat : "formulas were unsat before, they have to be unsat now.";
-
-      // get interpolant of A and B, for B we use the complementary set of A
-      final BooleanFormula itp = itpProver.getInterpolant(A);
-
-      if (!callstack.isEmpty() && node instanceof FunctionExitNode) {
-        // case 4, we are returning from a function, rule 4
-        Triple<BooleanFormula, BooleanFormula, CFANode> scopingItp = callstack.removeLast();
-
-        final InterpolatingProverEnvironment<T> itpProver2 = interpolator.newEnvironment();
-        final List<T> A2 = new ArrayList<>();
-        final List<T> B2 = new ArrayList<>();
-
-        A2.add(itpProver2.push(itp));
-        //A2.add(itpProver2.push(orderedFormulas.get(positionOfA).getFirst()));
-
-        A2.add(itpProver2.push(scopingItp.getFirst()));
-        A2.add(itpProver2.push(scopingItp.getSecond()));
-
-        // add all remaining PHI_j
-        for (Triple<BooleanFormula, AbstractState, Integer> t : Iterables.skip(orderedFormulas, positionOfA + 1)) {
-          B2.add(itpProver2.push(t.getFirst()));
-        }
-
-        // add all previous function calls
-        for (Triple<BooleanFormula, BooleanFormula, CFANode> t : callstack) {
-          B2.add(itpProver2.push(t.getFirst())); // add PSI_k
-          B2.add(itpProver2.push(t.getSecond())); // ... and PHI_k
-        }
-
-        boolean unsat2 = itpProver2.isUnsat();
-        assert unsat2 : "formulas2 were unsat before, they have to be unsat now.";
-
-        // get interpolant of A and B, for B we use the complementary set of A
-        BooleanFormula itp2 = itpProver2.getInterpolant(A2);
-        itpProver2.close();
-
-        interpolants.add(rebuildInterpolant(itp, itp2));
-        return itp2;
-
-      } else {
-        interpolants.add(itp);
-        return itp;
-      }
-    }
-  }
-
-  /**
-   * We need all atoms of both interpolants in one formula,
-   * If one of the formulas is True or False, we do not get Atoms from it. Thus we remove those cases.
-   */
-  private BooleanFormula rebuildInterpolant(BooleanFormula functionSummary, BooleanFormula functionExecution) {
-    final BooleanFormula rebuildItp;
-    if (bfmgr.isTrue(functionSummary) || bfmgr.isFalse(functionSummary)) {
-      rebuildItp = functionExecution;
-    } else if (bfmgr.isTrue(functionExecution) || bfmgr.isFalse(functionExecution)) {
-      rebuildItp = functionSummary;
-    } else {
-      // TODO operation OR is weak, we could also use AND.
-      // There is no difference for the atoms later, because we filter out True and False here.
-      rebuildItp = bfmgr.or(functionSummary, functionExecution);
-    }
-    return rebuildItp;
-  }
-
-  /** check, if there exists a function-exit-node to the current call-node. */
-  private boolean callHasReturn(List<Triple<BooleanFormula, AbstractState, Integer>> orderedFormulas, int callIndex) {
-    // TODO caching as optimisation to reduce from  k*O(n)  to  O(n)+k*O(1)  ?
-    final Deque<CFANode> callstack = new ArrayDeque<>();
-
-    {
-      final AbstractState abstractionState = orderedFormulas.get(callIndex).getSecond();
-      final CFANode node = AbstractStates.extractLocation(abstractionState);
-      assert (node instanceof FunctionEntryNode) : "call needed as input param";
-      callstack.addLast(node);
-    }
-
-    // walk along path and track the callstack
-    for (Triple<BooleanFormula, AbstractState, Integer> t : Iterables.skip(orderedFormulas, callIndex + 1)) {
-      assert !callstack.isEmpty() : "should have returned when callstack is empty";
-
-      final AbstractState abstractionState = checkNotNull(t.getSecond());
-      final CFANode node = AbstractStates.extractLocation(abstractionState);
-
-      if (node instanceof FunctionEntryNode) {
-        callstack.addLast(node);
-      }
-
-      final CFANode lastEntryNode = callstack.getLast();
-      if ((node instanceof FunctionExitNode
-              && ((FunctionExitNode) node).getEntryNode() == lastEntryNode)
-        //|| (node.getEnteringSummaryEdge() != null
-        // && node.getEnteringSummaryEdge().getPredecessor().getLeavingEdge(0).getSuccessor() == lastEntryNode)
-              ) {
-        callstack.removeLast();
-
-        // we found the function exit for the input param
-        if (callstack.isEmpty()) {
-          return true;
-        }
-      }
-    }
-    return false;
-  }
-
   /**
    * Precondition: The solver-stack contains all formulas and is UNSAT.
    * Get the interpolant between the Sublist of formulas and the other formulas on the solver-stack.
@@ -1301,12 +1113,7 @@
    * The sublist is taken from the list of GroupIds, including both start and end of A.
    */
   private <T> BooleanFormula getInterpolantFromSublist(final InterpolatingProverEnvironment<T> pItpProver,
-<<<<<<< HEAD
-        final List<T> itpGroupsIds, final int start_of_A, final int end_of_A) throws InterruptedException {
-=======
-        final List<T> itpGroupsIds, final int start_of_A, final int end_of_A, final int depth)
-            throws SolverException, InterruptedException {
->>>>>>> cbc21c49
+        final List<T> itpGroupsIds, final int start_of_A, final int end_of_A) throws InterruptedException, SolverException {
     shutdownNotifier.shutdownIfNecessary();
 
     logger.log(Level.ALL, "Looking for interpolant for formulas from", start_of_A, "to", end_of_A);

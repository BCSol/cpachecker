--- conflicted
+++ resolved
@@ -99,30 +99,10 @@
   private static final Pattern BRANCHING_PREDICATE_NAME_PATTERN = Pattern.compile(
       "^.*" + BRANCHING_PREDICATE_NAME + "(?=\\d+$)");
 
-  public static final String NONDET_VARIABLE = "__VERIFIER_nondet_int";
-  public static final String NONDET_FLAG_VARIABLE = NONDET_VARIABLE + "__flag__";
-  private static final CType NONDET_TYPE = CNumericTypes.SIGNED_INT;
+  private static final String NONDET_VARIABLE = "__nondet__";
+  private static final String NONDET_FLAG_VARIABLE = NONDET_VARIABLE + "flag__";
+  private static final CType NONDET_TYPE = CNumericTypes.INT;
   private final FormulaType<?> NONDET_FORMULA_TYPE;
-
-  public static final String NONDET_VARIABLE_LONG = "__VERIFIER_nondet_long";
-  public static final String NONDET_FLAG_VARIABLE_LONG = NONDET_VARIABLE_LONG + "__flag__";
-  private static final CType NONDET_TYPE_LONG = CNumericTypes.LONG_INT;
-  private final FormulaType<?> NONDET_FORMULA_TYPE_LONG;
-
-  public static final String NONDET_VARIABLE_UINT = "__VERIFIER_nondet_uint";
-  public static final String NONDET_FLAG_VARIABLE_UINT = NONDET_VARIABLE_UINT + "__flag__";
-  private static final CType NONDET_TYPE_UINT = CNumericTypes.INT;
-  private final FormulaType<?> NONDET_FORMULA_TYPE_UINT;
-
-  public static final String NONDET_VARIABLE_BOOL = "__VERIFIER_nondet_bool";
-  public static final String NONDET_FLAG_VARIABLE_BOOL = NONDET_VARIABLE_BOOL + "__flag__";
-  private static final CType NONDET_TYPE_BOOL = CNumericTypes.INT;
-  private final FormulaType<?> NONDET_FORMULA_TYPE_BOOL;
-
-  public static final String NONDET_VARIABLE_CHAR = "__VERIFIER_nondet_char";
-  public static final String NONDET_FLAG_VARIABLE_CHAR = NONDET_VARIABLE_CHAR + "__flag__";
-  private static final CType NONDET_TYPE_CHAR = CNumericTypes.SIGNED_CHAR;
-  private final FormulaType<?> NONDET_FORMULA_TYPE_CHAR;
 
   private final FormulaManagerView fmgr;
   private final BooleanFormulaManagerView bfmgr;
@@ -134,7 +114,7 @@
   private final ShutdownNotifier shutdownNotifier;
 
   @Option(description="add special information to formulas about non-deterministic functions")
-  private boolean useNondetFlags = true;//false;
+  private boolean useNondetFlags = false;
 
   @Deprecated
   public PathFormulaManagerImpl(FormulaManagerView pFmgr,
@@ -162,28 +142,6 @@
     logger = pLogger;
     shutdownNotifier = pShutdownNotifier;
 
-<<<<<<< HEAD
-    converter = createConverter(pFmgr, config, pLogger, pMachineModel, pCfa);
-
-    if (!pointerAnalysisWithUFs) {
-      NONDET_FORMULA_TYPE = converter.getFormulaTypeFromCType(NONDET_TYPE);
-      NONDET_FORMULA_TYPE_LONG = converter.getFormulaTypeFromCType(NONDET_TYPE_LONG);
-      NONDET_FORMULA_TYPE_UINT = converter.getFormulaTypeFromCType(NONDET_TYPE_UINT);
-      NONDET_FORMULA_TYPE_BOOL = converter.getFormulaTypeFromCType(NONDET_TYPE_BOOL);
-      NONDET_FORMULA_TYPE_CHAR = converter.getFormulaTypeFromCType(NONDET_TYPE_CHAR);
-    } else {
-      NONDET_FORMULA_TYPE = ((CToFormulaWithUFConverter) converter).getFormulaTypeFromCType(NONDET_TYPE, null);
-      NONDET_FORMULA_TYPE_LONG = ((CToFormulaWithUFConverter) converter).getFormulaTypeFromCType(NONDET_TYPE_LONG, null);
-      NONDET_FORMULA_TYPE_UINT = ((CToFormulaWithUFConverter) converter).getFormulaTypeFromCType(NONDET_TYPE_UINT, null);
-      NONDET_FORMULA_TYPE_BOOL = ((CToFormulaWithUFConverter) converter).getFormulaTypeFromCType(NONDET_TYPE_BOOL, null);
-      NONDET_FORMULA_TYPE_CHAR = ((CToFormulaWithUFConverter) converter).getFormulaTypeFromCType(NONDET_TYPE_CHAR, null);
-    }
-  }
-
-  private CtoFormulaConverter createConverter(FormulaManagerView pFmgr, Configuration config, LogManager pLogger,
-      MachineModel pMachineModel, CFA pCFA) throws InvalidConfigurationException {
-=======
->>>>>>> be2a31db
     if (handlePointerAliasing) {
       final FormulaEncodingWithPointerAliasingOptions options = new FormulaEncodingWithPointerAliasingOptions(config);
       TypeHandlerWithPointerAliasing aliasingTypeHandler = new TypeHandlerWithPointerAliasing(pLogger, pMachineModel, pFmgr, options);
@@ -203,38 +161,6 @@
     NONDET_FORMULA_TYPE = converter.getFormulaTypeFromCType(NONDET_TYPE);
   }
 
-  // This method adds formulas to pEdgeFormula which encode a synchronization
-  // of the indices of the nondet variable and its flag variable.
-  public BooleanFormula encodeNondetFlags(BooleanFormula pEdgeFormula, SSAMapBuilder pSSA, String pNondetVariable, String pNondetFlagVariable, CType pNondetType, FormulaType<?> pNondetFormulaType) {
-    int lNondetIndex = pSSA.getIndex(pNondetVariable);
-    int lFlagIndex = pSSA.getIndex(pNondetFlagVariable);
-
-    BooleanFormula lNewFormula = pEdgeFormula;
-
-    if (lNondetIndex != lFlagIndex) {
-      if (lFlagIndex < 0) {
-        lFlagIndex = 1; // ssa indices start with 2, so next flag that is generated also uses index 2
-      }
-
-      for (int lIndex = lFlagIndex + 1; lIndex <= lNondetIndex; lIndex++) {
-        Formula nondetVar = fmgr.makeVariable(pNondetFormulaType, pNondetFlagVariable, lIndex);
-        // When SSA maps of two blocks get merged, flags which do not
-        // occur in one SSA map get initialized to 0 for that branch.
-        // Therefore, we can distinguish which nondet. variables we have
-        // to extract from the model (the ones where the flag is set to 1).
-        BooleanFormula lAssignment = fmgr.assignment(nondetVar, fmgr.makeNumber(pNondetFormulaType, 1));
-        lNewFormula = bfmgr.and(lNewFormula, lAssignment);
-      }
-
-      // update ssa index of nondet flag
-      pSSA.setIndex(pNondetFlagVariable, pNondetType, lNondetIndex);
-
-      return lNewFormula;
-    }
-
-    return null;
-  }
-
   @Override
   public Pair<PathFormula, ErrorConditions> makeAndWithErrorConditions(PathFormula pOldFormula,
                              final CFAEdge pEdge) throws CPATransferException, InterruptedException {
@@ -251,63 +177,6 @@
     if (useNondetFlags) {
       SSAMapBuilder ssa = pf.getSsa().builder();
 
-      boolean lChangedFormula = false;
-
-      // synchronize SSA indices of int nondet variable and its flag variable
-      BooleanFormula lTmpFormula = encodeNondetFlags(pf.getFormula(), ssa, NONDET_VARIABLE, NONDET_FLAG_VARIABLE, NONDET_TYPE, NONDET_FORMULA_TYPE);
-
-      if (lTmpFormula == null) {
-        lTmpFormula = pf.getFormula();
-      }
-      else {
-        lChangedFormula = true;
-      }
-
-      // synchronize SSA indices of long nondet variable and its flag variable
-      BooleanFormula lTmpFormula_long = encodeNondetFlags(lTmpFormula, ssa, NONDET_VARIABLE_LONG, NONDET_FLAG_VARIABLE_LONG, NONDET_TYPE_LONG, NONDET_FORMULA_TYPE_LONG);
-
-      if (lTmpFormula_long == null) {
-        lTmpFormula_long = lTmpFormula;
-      }
-      else {
-        lChangedFormula = true;
-      }
-
-      // synchronize SSA indices of uint nondet variable and its flag variable
-      BooleanFormula lTmpFormula_uint = encodeNondetFlags(lTmpFormula_long, ssa, NONDET_VARIABLE_UINT, NONDET_FLAG_VARIABLE_UINT, NONDET_TYPE_UINT, NONDET_FORMULA_TYPE_UINT);
-
-      if (lTmpFormula_uint == null) {
-        lTmpFormula_uint = lTmpFormula_long;
-      }
-      else {
-        lChangedFormula = true;
-      }
-
-      // synchronize SSA indices of bool nondet variable and its flag variable
-      BooleanFormula lTmpFormula_bool = encodeNondetFlags(lTmpFormula_uint, ssa, NONDET_VARIABLE_BOOL, NONDET_FLAG_VARIABLE_BOOL, NONDET_TYPE_BOOL, NONDET_FORMULA_TYPE_BOOL);
-
-      if (lTmpFormula_bool == null) {
-        lTmpFormula_bool = lTmpFormula_uint;
-      }
-      else {
-        lChangedFormula = true;
-      }
-
-      // synchronize SSA indices of char nondet variable and its flag variable
-      BooleanFormula lTmpFormula_char = encodeNondetFlags(lTmpFormula_bool, ssa, NONDET_VARIABLE_CHAR, NONDET_FLAG_VARIABLE_CHAR, NONDET_TYPE_CHAR, NONDET_FORMULA_TYPE_CHAR);
-
-      if (lTmpFormula_char == null) {
-        lTmpFormula_char = lTmpFormula_bool;
-      }
-      else {
-        lChangedFormula = true;
-      }
-
-      if (lChangedFormula) {
-        result = Pair.of(new PathFormula(lTmpFormula_char, ssa.build(), pf.getLength()), result.getSecond());
-      }
-
-      /*
       int lNondetIndex = ssa.getIndex(NONDET_VARIABLE);
       int lFlagIndex = ssa.getIndex(NONDET_FLAG_VARIABLE);
 
@@ -320,25 +189,16 @@
 
         for (int lIndex = lFlagIndex + 1; lIndex <= lNondetIndex; lIndex++) {
           Formula nondetVar = fmgr.makeVariable(NONDET_FORMULA_TYPE, NONDET_FLAG_VARIABLE, lIndex);
-          // When SSA maps of two blocks get merged, flags which do not
-          // occur in one SSA map get initialized to 0 for that branch.
-          // Therefore, we can distinguish which nondet. variables we have
-          // to extract from the model (the ones where the flag is set to 1).
           BooleanFormula lAssignment = fmgr.assignment(nondetVar, fmgr.makeNumber(NONDET_FORMULA_TYPE, 1));
           edgeFormula = bfmgr.and(edgeFormula, lAssignment);
         }
 
         // update ssa index of nondet flag
+        //setSsaIndex(ssa, Variable.create(NONDET_FLAG_VARIABLE, getNondetType()), lNondetIndex);
         ssa.setIndex(NONDET_FLAG_VARIABLE, NONDET_TYPE, lNondetIndex);
 
-<<<<<<< HEAD
-        result = Pair.of(new PathFormula(edgeFormula, ssa.build(), pf.getLength()),
-                         result.getSecond());
-      }*/
-=======
         pf = new PathFormula(edgeFormula, ssa.build(), pf.getPointerTargetSet(), pf.getLength());
       }
->>>>>>> be2a31db
     }
     return pf;
   }
@@ -432,149 +292,7 @@
    * @return A pair (formulas, SSAMap) where the formulas need to be added to the path formulas before disjuncting them.
    */
   private Pair<Pair<BooleanFormula, BooleanFormula>, SSAMap> mergeSSAMaps(
-<<<<<<< HEAD
-      SSAMap ssa1, SSAMap ssa2) {
-    Pair<SSAMap, List<Triple<String, Integer, Integer>>> result = SSAMap.merge(ssa1, ssa2);
-    SSAMap resultSSA = result.getFirst();
-    List<Triple<String, Integer, Integer>> varDifferences = result.getSecond();
-
-    BooleanFormula mt1 = bfmgr.makeBoolean(true);
-    BooleanFormula mt2 = bfmgr.makeBoolean(true);
-
-    for (Triple<String, Integer, Integer> difference : varDifferences) {
-      String name = difference.getFirst();
-
-      int i1;
-      int i2;
-
-      if (useNondetFlags &&
-          (name.equals(NONDET_VARIABLE) ||
-           name.equals(NONDET_VARIABLE_BOOL) ||
-           name.equals(NONDET_VARIABLE_CHAR) ||
-           name.equals(NONDET_VARIABLE_UINT) ||
-           name.equals(NONDET_VARIABLE_LONG) ||
-           name.equals(NONDET_FLAG_VARIABLE) ||
-           name.equals(NONDET_FLAG_VARIABLE_BOOL) ||
-           name.equals(NONDET_FLAG_VARIABLE_CHAR) ||
-           name.equals(NONDET_FLAG_VARIABLE_UINT) ||
-           name.equals(NONDET_FLAG_VARIABLE_LONG)
-              )) {
-        assert (difference.getSecond() == null || difference.getSecond() > 1);
-        assert (difference.getThird() == null || difference.getThird() > 1);
-
-        i1 = Objects.firstNonNull(difference.getSecond(), 2);
-        i2 = Objects.firstNonNull(difference.getThird(), 2);
-
-        if (i1 == i2) {
-          continue;
-        }
-      }
-      else {
-        i1 = Objects.firstNonNull(difference.getSecond(), 1);
-        i2 = Objects.firstNonNull(difference.getThird(), 1);
-      }
-
-      if (i1 > i2 && i1 > 1) {
-        // i2:smaller, i1:bigger
-        // => need correction term for i2
-        BooleanFormula t;
-
-        if (useNondetFlags && name.equals(NONDET_FLAG_VARIABLE)) {
-          t = makeNondetFlagMerger(Math.max(i2, 2), i1, NONDET_FLAG_VARIABLE, NONDET_FORMULA_TYPE);
-        }
-        else if (useNondetFlags && name.equals(NONDET_FLAG_VARIABLE_LONG)) {
-          t = makeNondetFlagMerger(Math.max(i2, 2), i1, NONDET_FLAG_VARIABLE_LONG, NONDET_FORMULA_TYPE_LONG);
-        }
-        else if (useNondetFlags && name.equals(NONDET_FLAG_VARIABLE_UINT)) {
-          t = makeNondetFlagMerger(Math.max(i2, 2), i1, NONDET_FLAG_VARIABLE_UINT, NONDET_FORMULA_TYPE_UINT);
-        }
-        else if (useNondetFlags && name.equals(NONDET_FLAG_VARIABLE_BOOL)) {
-          t = makeNondetFlagMerger(Math.max(i2, 2), i1, NONDET_FLAG_VARIABLE_BOOL, NONDET_FORMULA_TYPE_BOOL);
-        }
-        else if (useNondetFlags && name.equals(NONDET_FLAG_VARIABLE_CHAR)) {
-          t = makeNondetFlagMerger(Math.max(i2, 2), i1, NONDET_FLAG_VARIABLE_CHAR, NONDET_FORMULA_TYPE_CHAR);
-        }
-        else if (useNondetFlags &&
-            (name.equals(NONDET_VARIABLE) ||
-                name.equals(NONDET_VARIABLE_LONG) ||
-                name.equals(NONDET_VARIABLE_UINT) ||
-                name.equals(NONDET_VARIABLE_BOOL) ||
-                name.equals(NONDET_VARIABLE_CHAR)
-                )) {
-          t = makeSSAMerger(name, resultSSA.getType(name), Math.max(i2, 2), i1);
-        }
-        else {
-          t = makeSSAMerger(name, resultSSA.getType(name), Math.max(i2, 1), i1);
-        }
-
-        mt2 = bfmgr.and(mt2, t);
-
-      } else if (i2 > 1) {
-        assert i1 < i2;
-        // i1:smaller, i2:bigger
-        // => need correction term for i1
-        BooleanFormula t;
-
-        if (useNondetFlags && name.equals(NONDET_FLAG_VARIABLE)) {
-          t = makeNondetFlagMerger(Math.max(i1, 2), i2, NONDET_FLAG_VARIABLE, NONDET_FORMULA_TYPE);
-        }
-        else if (useNondetFlags && name.equals(NONDET_FLAG_VARIABLE_LONG)) {
-          t = makeNondetFlagMerger(Math.max(i1, 2), i2, NONDET_FLAG_VARIABLE_LONG, NONDET_FORMULA_TYPE_LONG);
-        }
-        else if (useNondetFlags && name.equals(NONDET_FLAG_VARIABLE_UINT)) {
-          t = makeNondetFlagMerger(Math.max(i1, 2), i2, NONDET_FLAG_VARIABLE_UINT, NONDET_FORMULA_TYPE_UINT);
-        }
-        else if (useNondetFlags && name.equals(NONDET_FLAG_VARIABLE_BOOL)) {
-          t = makeNondetFlagMerger(Math.max(i1, 2), i2, NONDET_FLAG_VARIABLE_BOOL, NONDET_FORMULA_TYPE_BOOL);
-        }
-        else if (useNondetFlags && name.equals(NONDET_FLAG_VARIABLE_CHAR)) {
-          t = makeNondetFlagMerger(Math.max(i1, 2), i2, NONDET_FLAG_VARIABLE_CHAR, NONDET_FORMULA_TYPE_CHAR);
-        }
-        else if (useNondetFlags &&
-            (name.equals(NONDET_VARIABLE) ||
-                name.equals(NONDET_VARIABLE_LONG) ||
-                name.equals(NONDET_VARIABLE_UINT) ||
-                name.equals(NONDET_VARIABLE_BOOL) ||
-                name.equals(NONDET_VARIABLE_CHAR)
-                )) {
-          t = makeSSAMerger(name, resultSSA.getType(name), Math.max(i1, 2), i2);
-        }
-        else {
-          t = makeSSAMerger(name, resultSSA.getType(name), Math.max(i1, 1), i2);
-        }
-
-        mt1 = bfmgr.and(mt1, t);
-      }
-    }
-
-    for (Pair<Variable, FormulaList> f : resultSSA.allFunctions()) {
-      Variable name = f.getFirst();
-      FormulaList args = f.getSecond();
-      int i1 = ssa1.getIndex(name.getName(), args);
-      int i2 = ssa2.getIndex(name.getName(), args);
-
-      if (i1 > i2 && i1 > 1) {
-        // i2:smaller, i1:bigger
-        // => need correction term for i2
-        BooleanFormula t = makeSSAMerger(name, args, Math.max(i2, 1), i1);
-        mt2 = bfmgr.and(mt2, t);
-
-      } else if (i1 < i2 && i2 > 1) {
-        // i1:smaller, i2:bigger
-        // => need correction term for i1
-        BooleanFormula t = makeSSAMerger(name, args, Math.max(i1, 1), i2);
-        mt1 = bfmgr.and(mt1, t);
-      }
-    }
-
-    return Pair.of(Pair.of(mt1, mt2), resultSSA);
-  }
-
-  private Triple<Triple<BooleanFormula, BooleanFormula, BooleanFormula>, SSAMap, PointerTargetSet>
-    mergeSSAMapsAndPointerTargetSets(final SSAMap ssa1,
-=======
                                      final SSAMap ssa1,
->>>>>>> be2a31db
                                      final PointerTargetSet pts1,
                                      final SSAMap ssa2,
                                      final PointerTargetSet pts2) throws InterruptedException {
@@ -586,85 +304,6 @@
     BooleanFormula mergeFormula2 = bfmgr.makeBoolean(true);
 
     for (final Triple<String, Integer, Integer> symbolDifference : symbolDifferences) {
-<<<<<<< HEAD
-      if (symbolDifference.getSecond() != null && symbolDifference.getThird() != null) {
-        final String symbolName = symbolDifference.getFirst();
-        final int index1 = symbolDifference.getSecond();
-        final int index2 = symbolDifference.getThird();
-
-        BooleanFormula mergeFormula = bfmgr.makeBoolean(true);
-        if (index1 > index2 && index1 > 1) {
-          // i2:smaller, i1:bigger
-          // => need correction term for i2
-
-          if (useNondetFlags && index2 > 0 && symbolName.equals(NONDET_FLAG_VARIABLE)) {
-            mergeFormula = makeNondetFlagMerger(index2, index1, NONDET_FLAG_VARIABLE, NONDET_FORMULA_TYPE);
-          }
-          else if (useNondetFlags && index2 > 0 && symbolName.equals(NONDET_FLAG_VARIABLE_LONG)) {
-            mergeFormula = makeNondetFlagMerger(index2, index1, NONDET_FLAG_VARIABLE_LONG, NONDET_FORMULA_TYPE_LONG);
-          }
-          else if (useNondetFlags && index2 > 0 && symbolName.equals(NONDET_FLAG_VARIABLE_UINT)) {
-            mergeFormula = makeNondetFlagMerger(index2, index1, NONDET_FLAG_VARIABLE_UINT, NONDET_FORMULA_TYPE_UINT);
-          }
-          else if (useNondetFlags && index2 > 0 && symbolName.equals(NONDET_FLAG_VARIABLE_BOOL)) {
-            mergeFormula = makeNondetFlagMerger(index2, index1, NONDET_FLAG_VARIABLE_BOOL, NONDET_FORMULA_TYPE_BOOL);
-          }
-          else if (useNondetFlags && index2 > 0 && symbolName.equals(NONDET_FLAG_VARIABLE_CHAR)) {
-            mergeFormula = makeNondetFlagMerger(index2, index1, NONDET_FLAG_VARIABLE_CHAR, NONDET_FORMULA_TYPE_CHAR);
-          }
-          else if (index2 > 0 && !symbolName.startsWith(CToFormulaWithUFConverter.UF_NAME_PREFIX)) {
-            mergeFormula = makeNondetMiddleVariableMerger(symbolName,
-                                                          resultSSA.getType(symbolName),
-                                                          index2,
-                                                          index1,
-                                                          pts2);
-          }
-          else if (index2 > 0) {
-            final CType symbolType = resultSSA.getType(symbolName);
-            mergeFormula = makeNondetMiddleUFMerger(CToFormulaWithUFConverter.getUFName(symbolType),
-                                                    symbolType,
-                                                    index2,
-                                                    index1,
-                                                    pts2);
-          }
-
-          mergeFormula2 = bfmgr.and(mergeFormula2, mergeFormula);
-
-        } else if (index2 > 1) {
-          assert index1 < index2;
-          // i1:smaller, i2:bigger
-          // => need correction term for i1
-
-          if (useNondetFlags && index1 > 0 && symbolName.equals(NONDET_FLAG_VARIABLE)) {
-            mergeFormula = makeNondetFlagMerger(index1, index2, NONDET_FLAG_VARIABLE, NONDET_FORMULA_TYPE);
-          }
-          else if (useNondetFlags && index1 > 0 && symbolName.equals(NONDET_FLAG_VARIABLE_LONG)) {
-            mergeFormula = makeNondetFlagMerger(index1, index2, NONDET_FLAG_VARIABLE_LONG, NONDET_FORMULA_TYPE_LONG);
-          }
-          else if (useNondetFlags && index1 > 0 && symbolName.equals(NONDET_FLAG_VARIABLE_UINT)) {
-            mergeFormula = makeNondetFlagMerger(index1, index2, NONDET_FLAG_VARIABLE_UINT, NONDET_FORMULA_TYPE_UINT);
-          }
-          else if (useNondetFlags && index1 > 0 && symbolName.equals(NONDET_FLAG_VARIABLE_BOOL)) {
-            mergeFormula = makeNondetFlagMerger(index1, index2, NONDET_FLAG_VARIABLE_BOOL, NONDET_FORMULA_TYPE_BOOL);
-          }
-          else if (useNondetFlags && index1 > 0 && symbolName.equals(NONDET_FLAG_VARIABLE_CHAR)) {
-            mergeFormula = makeNondetFlagMerger(index1, index2, NONDET_FLAG_VARIABLE_CHAR, NONDET_FORMULA_TYPE_CHAR);
-          }
-          else if (index1 > 0 && !symbolName.startsWith(CToFormulaWithUFConverter.UF_NAME_PREFIX)) {
-            mergeFormula = makeNondetMiddleVariableMerger(symbolName,
-                                                          resultSSA.getType(symbolName),
-                                                          index1,
-                                                          index2,
-                                                          pts1);
-          } else if (index2 > 0) {
-            final CType symbolType = resultSSA.getType(symbolName);
-            mergeFormula = makeNondetMiddleUFMerger(CToFormulaWithUFConverter.getUFName(symbolType),
-                                                    symbolType,
-                                                    index1,
-                                                    index2,
-                                                    pts1);
-          }
-=======
       shutdownNotifier.shutdownIfNecessary();
       final String symbolName = symbolDifference.getFirst();
       final int index1 = firstNonNull(symbolDifference.getSecond(), 1);
@@ -685,7 +324,6 @@
           assert symbolName.equals(CToFormulaConverterWithPointerAliasing.getUFName(resultSSA.getType(symbolName)));
           mergeFormula = makeSsaUFMerger(symbolName, resultSSA.getType(symbolName),
               index2, index1, pts2);
->>>>>>> be2a31db
 
         } else {
           mergeFormula = makeSsaVariableMerger(symbolName,
@@ -770,70 +408,8 @@
     return result;
   }
 
-<<<<<<< HEAD
-  private Formula makeDereferece(final CType type,
-                                 final Formula address,
-                                 final SSAMap ssa,
-                                 final PointerTargetSet pts) {
-    final String ufName = CToFormulaWithUFConverter.getUFName(type);
-    final int index = ssa.getIndex(ufName);
-    final FormulaType<?> returnType = ((CToFormulaWithUFConverter) converter).getFormulaTypeFromCType(type, pts);
-    return ffmgr.createFuncAndCall(ufName, index, returnType, ImmutableList.of(address));
-  }
-
-  private BooleanFormula makeSharingConstraints(final Formula address,
-                                                final String variablePrefix,
-                                                final CType variableType,
-                                                final List<Pair<CCompositeType, String>> sharedFields,
-                                                final SSAMap ssa,
-                                                final PointerTargetSet pts) {
-
-    assert !PointerTargetSet.containsArray(variableType) : "Array access can't be encoded as a varaible";
-
-    BooleanFormula result = bfmgr.makeBoolean(true);
-
-    if (variableType instanceof CCompositeType) {
-      final CCompositeType compositeType = (CCompositeType) variableType;
-      assert compositeType.getKind() != ComplexTypeKind.ENUM : "Enums are not composite: " + compositeType;
-      int offset = 0;
-      for (final CCompositeTypeMemberDeclaration memberDeclaration : compositeType.getMembers()) {
-        final String memberName = memberDeclaration.getName();
-        final CType memberType = PointerTargetSet.simplifyType(memberDeclaration.getType());
-        final String newPrefix = variablePrefix + CToFormulaWithUFConverter.FIELD_NAME_SEPARATOR + memberName;
-        if (ssa.getIndex(newPrefix) > 0) {
-          sharedFields.add(Pair.of(compositeType, memberName));
-          result = bfmgr.and(result, makeSharingConstraints(
-                                       fmgr.makePlus(address, fmgr.makeNumber(pts.getPointerType(), offset)),
-                                       newPrefix,
-                                       memberType,
-                                       sharedFields,
-                                       ssa,
-                                       pts));
-        }
-        if (compositeType.getKind() == ComplexTypeKind.STRUCT) {
-          offset += pts.getSize(memberType);
-        }
-      }
-    } else {
-      if (ssa.getIndex(variablePrefix) > 0) {
-        final FormulaType<?> variableFormulaType = ((CToFormulaWithUFConverter) converter)
-                                                     .getFormulaTypeFromCType(variableType, pts);
-        result = bfmgr.and(result, fmgr.makeEqual(makeDereferece(variableType, address, ssa, pts),
-                                                  fmgr.makeVariable(variableFormulaType,
-                                                                    variablePrefix,
-                                                                    ssa.getIndex(variablePrefix))));
-      }
-    }
-
-    return result;
-  }
-
-  private BooleanFormula makeNondetFlagMerger(int iSmaller, int iBigger, String pNondetFlagVariable, FormulaType<?> pNondetFormulaType) {
-    return makeMerger(pNondetFlagVariable, iSmaller, iBigger, fmgr.makeNumber(pNondetFormulaType, 0));
-=======
   private BooleanFormula makeSsaNondetFlagMerger(int iSmaller, int iBigger) {
     return makeMerger(NONDET_FLAG_VARIABLE, iSmaller, iBigger, fmgr.makeNumber(NONDET_FORMULA_TYPE, 0));
->>>>>>> be2a31db
   }
 
   private BooleanFormula makeMerger(String var, int iSmaller, int iBigger, Formula pInitialValue) {
@@ -851,41 +427,6 @@
     return lResult;
   }
 
-<<<<<<< HEAD
-  // creates the mathsat terms
-  // (var@iSmaller = var@iSmaller+1; ...; var@iSmaller = var@iBigger)
-  private BooleanFormula makeSSAMerger(String name, CType type, int iSmaller, int iBigger) {
-    FormulaType<?> t = converter.getFormulaTypeFromCType(type);
-    return makeMerger(name, iSmaller, iBigger,
-        fmgr.makeVariable(t, name, iSmaller));
-  }
-
-  private BooleanFormula makeSSAMerger(Variable var,
-      FormulaList args, int iSmaller, int iBigger) {
-    assert iSmaller < iBigger;
-
-    assert (!var.equals("__VERIFIER_nondet_int"));
-
-    FormulaType<?> t = converter.getFormulaTypeFromCType(var.getType());
-    Formula initialFunc = ffmgr.createFuncAndCall(var.getName(), iSmaller, t, fromList(args));
-    //BooleanFormula intialFunc = fmgr.makeUIF(name, args, iSmaller);
-    BooleanFormula result = bfmgr.makeBoolean(true);
-
-    for (int i = iSmaller+1; i <= iBigger; ++i) {
-      //BooleanFormula currentFunc = fmgr.makeUIF(name, args, i);
-      Formula currentFunc = ffmgr.createFuncAndCall(var.getName(), i, t, fromList(args));
-      BooleanFormula e = fmgr.makeEqual(currentFunc, initialFunc);
-      result = bfmgr.and(result, e);
-    }
-    return result;
-  }
-
-  private List<Formula> fromList(FormulaList pArgs) {
-    return ((AbstractFormulaList)pArgs).getTerms();
-  }
-
-=======
->>>>>>> be2a31db
   @Override
   public PathFormula makeFormulaForPath(List<CFAEdge> pPath) throws CPATransferException, InterruptedException {
     PathFormula pathFormula = makeEmptyPathFormula();
@@ -949,12 +490,6 @@
             break;
           }
         }
-
-        if (edge == null){
-          // could happen with non deterministic CPA;
-          continue;
-        }
-
         assert edge != null;
         BooleanFormula pred = bfmgr.makeVariable(BRANCHING_PREDICATE_NAME + pathElement.getStateId(), 0);
 

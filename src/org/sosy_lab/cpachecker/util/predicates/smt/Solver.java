--- conflicted
+++ resolved
@@ -24,8 +24,11 @@
 package org.sosy_lab.cpachecker.util.predicates.smt;
 
 import com.google.common.annotations.VisibleForTesting;
+import com.google.common.base.Supplier;
 import com.google.common.base.Verify;
 import com.google.common.collect.Maps;
+
+import edu.umd.cs.findbugs.annotations.SuppressFBWarnings;
 
 import org.sosy_lab.common.ShutdownNotifier;
 import org.sosy_lab.common.configuration.Configuration;
@@ -52,19 +55,10 @@
 import org.sosy_lab.solver.api.SolverContext;
 import org.sosy_lab.solver.api.SolverContext.ProverOptions;
 
-<<<<<<< HEAD
-import com.google.common.annotations.VisibleForTesting;
-import com.google.common.base.Supplier;
-import com.google.common.base.Verify;
-import com.google.common.collect.Maps;
-=======
+import javax.annotation.Nullable;
+
 import java.util.List;
 import java.util.Map;
-
-import javax.annotation.Nullable;
-
-import edu.umd.cs.findbugs.annotations.SuppressFBWarnings;
->>>>>>> a5beede5
 
 /**
  * Encapsulation of an SMT solver.
@@ -129,11 +123,8 @@
 
     config.inject(this);
 
-<<<<<<< HEAD
     notifierSupplier = pNotifierSupplier;
-    solvingContext = pSolverFactory.getSolverContext();
-    interpolatingContext = pSolverFactory.getSolverContextForInterpolation();
-=======
+
     if (solver.equals(interpolationSolver)) {
       // If interpolationSolver is not null, we use SeparateInterpolatingProverEnvironment
       // which copies formula from and to the main solver using string serialization.
@@ -150,7 +141,6 @@
       interpolatingContext = solvingContext;
     }
 
->>>>>>> a5beede5
     fmgr = new FormulaManagerView(solvingContext.getFormulaManager(),
         config,
         pLogger
@@ -200,47 +190,10 @@
 
   /**
    * Direct reference to the underlying SMT solver for more complicated queries.
-<<<<<<< HEAD
    * This creates a fresh, new, environment in the solver.
    * This environment needs to be closed after it is used by calling {@link ProverEnvironment#close()}.
    * It is recommended to use the try-with-resources syntax.
    */
-  public ProverEnvironment newProverEnvironment() {
-    return newProverEnvironment(false, false, notifierSupplier.get());
-  }
-
-  /**
-   * Direct reference to the underlying SMT solver for more complicated queries.
-   * This creates a fresh, new, environment in the solver.
-   * This environment needs to be closed after it is used by calling {@link ProverEnvironment#close()}.
-   * It is recommended to use the try-with-resources syntax.
-   *
-   * The solver is told to enable model generation.
-   */
-  public ProverEnvironment newProverEnvironmentWithModelGeneration() {
-    return newProverEnvironment(true, false, notifierSupplier.get());
-  }
-
-  /**
-   * Direct reference to the underlying SMT solver for more complicated queries.
-=======
-   *
->>>>>>> a5beede5
-   * This creates a fresh, new, environment in the solver.
-   * This environment needs to be closed after it is used by calling {@link ProverEnvironment#close()}.
-   * It is recommended to use the try-with-resources syntax.
-   */
-<<<<<<< HEAD
-  public ProverEnvironment newProverEnvironmentWithUnsatCoreGeneration() {
-    return newProverEnvironment(false, true, notifierSupplier.get());
-  }
-
-  private ProverEnvironment newProverEnvironment(boolean generateModels, boolean generateUnsatCore,
-      ShutdownNotifier pNotifier) {
-
-    ProverEnvironment pe = solvingContext
-        .newProverEnvironment(pNotifier, generateModels, generateUnsatCore);
-=======
   public ProverEnvironment newProverEnvironment(ProverOptions... options) {
     return newProverEnvironment0(options);
   }
@@ -248,7 +201,6 @@
   private ProverEnvironment newProverEnvironment0(ProverOptions... options) {
     ProverEnvironment pe = solvingContext
         .newProverEnvironment(options);
->>>>>>> a5beede5
 
     if (checkUFs) {
       pe = new UFCheckingProverEnvironment(logger, pe, fmgr, ufCheckingProverOptions);

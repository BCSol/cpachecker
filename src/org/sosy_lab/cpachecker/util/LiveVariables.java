--- conflicted
+++ resolved
@@ -539,11 +539,7 @@
       ReachedSetFactory reachedFactory = new ReachedSetFactory(config);
       ConfigurableProgramAnalysis cpa =
           new CPABuilder(config, logger, shutdownNotifier, reachedFactory)
-<<<<<<< HEAD
-              .buildCPAWithSpecAutomatas(cfa, new AggregatedReachedSets());
-=======
-              .buildCPAs(cfa, Specification.alwaysSatisfied());
->>>>>>> b30b1351
+              .buildCPAs(cfa, Specification.alwaysSatisfied(), new AggregatedReachedSets());
       Algorithm algorithm = CPAAlgorithm.create(cpa,
                                                 logger,
                                                 config,

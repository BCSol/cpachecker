/*
 *  CPAchecker is a tool for configurable software verification.
 *  This file is part of CPAchecker.
 *
 *  Copyright (C) 2007-2014  Dirk Beyer
 *  All rights reserved.
 *
 *  Licensed under the Apache License, Version 2.0 (the "License");
 *  you may not use this file except in compliance with the License.
 *  You may obtain a copy of the License at
 *
 *      http://www.apache.org/licenses/LICENSE-2.0
 *
 *  Unless required by applicable law or agreed to in writing, software
 *  distributed under the License is distributed on an "AS IS" BASIS,
 *  WITHOUT WARRANTIES OR CONDITIONS OF ANY KIND, either express or implied.
 *  See the License for the specific language governing permissions and
 *  limitations under the License.
 *
 *
 *  CPAchecker web page:
 *    http://cpachecker.sosy-lab.org
 */
package org.sosy_lab.cpachecker.util;

import static com.google.common.base.Preconditions.checkNotNull;
import static com.google.common.base.Predicates.*;
import static com.google.common.collect.FluentIterable.from;

import java.util.Collection;
import java.util.Collections;
import java.util.List;
import java.util.Map.Entry;
import java.util.Set;
import java.util.logging.Level;

import org.sosy_lab.common.Pair;
import org.sosy_lab.common.configuration.Configuration;
import org.sosy_lab.common.configuration.ConfigurationBuilder;
import org.sosy_lab.common.configuration.InvalidConfigurationException;
import org.sosy_lab.common.configuration.Option;
import org.sosy_lab.common.configuration.Options;
import org.sosy_lab.common.log.LogManager;
import org.sosy_lab.cpachecker.cfa.CFA;
import org.sosy_lab.cpachecker.cfa.Language;
import org.sosy_lab.cpachecker.cfa.MutableCFA;
import org.sosy_lab.cpachecker.cfa.ast.ADeclaration;
import org.sosy_lab.cpachecker.cfa.ast.ASimpleDeclaration;
import org.sosy_lab.cpachecker.cfa.ast.c.CFunctionDeclaration;
import org.sosy_lab.cpachecker.cfa.ast.c.CTypeDeclaration;
import org.sosy_lab.cpachecker.cfa.model.CFANode;
import org.sosy_lab.cpachecker.cfa.model.FunctionCallEdge;
import org.sosy_lab.cpachecker.cfa.model.FunctionEntryNode;
import org.sosy_lab.cpachecker.cfa.model.FunctionExitNode;
import org.sosy_lab.cpachecker.core.CPABuilder;
import org.sosy_lab.cpachecker.core.ShutdownNotifier;
import org.sosy_lab.cpachecker.core.algorithm.Algorithm;
import org.sosy_lab.cpachecker.core.algorithm.CPAAlgorithm;
import org.sosy_lab.cpachecker.core.interfaces.ConfigurableProgramAnalysis;
import org.sosy_lab.cpachecker.core.interfaces.WrapperCPA;
import org.sosy_lab.cpachecker.core.reachedset.ReachedSet;
import org.sosy_lab.cpachecker.core.reachedset.ReachedSetFactory;
import org.sosy_lab.cpachecker.cpa.livevar.LiveVariablesCPA;
import org.sosy_lab.cpachecker.exceptions.CPAException;
import org.sosy_lab.cpachecker.util.LoopStructure.Loop;

import com.google.common.base.Function;
import com.google.common.base.Optional;
import com.google.common.collect.FluentIterable;
import com.google.common.collect.HashMultimap;
import com.google.common.collect.ImmutableCollection;
import com.google.common.collect.ImmutableSet;
import com.google.common.collect.Multimap;

public class LiveVariables {

  public enum EvaluationStrategy {
    FUNCTION_WISE, GLOBAL;
  }

  @Options(prefix="liveVar")
  private static class LiveVariablesConfiguration {

    @Option(toUppercase=true,
        description="By changing this option one can adjust the way how"
            + " live variables are created. Function-wise means that each"
            + " function is handled separately, global means that the whole"
            + " cfa is used for the computation.", secure=true)
    private EvaluationStrategy evaluationStrategy = EvaluationStrategy.FUNCTION_WISE;

    public LiveVariablesConfiguration(Configuration config) throws InvalidConfigurationException {
      config.inject(this);
    }
  }

  private final Multimap<CFANode, ASimpleDeclaration> liveVariables;
  private final Set<ASimpleDeclaration> globalVariables;
  private final VariableClassification variableClassification;
  private final EvaluationStrategy evaluationStrategy;
  private final Language language;

  /** For efficient access to the string representation of the declarations
   * we use these maps additionally.
   */
  private final Multimap<CFANode, String> liveVariablesStrings;
  private final Set<String> globalVariablesStrings;

  private LiveVariables(Multimap<CFANode, ASimpleDeclaration> pLiveVariables,
                        VariableClassification pVariableClassification,
                        Set<ASimpleDeclaration> pGlobalVariables,
                        EvaluationStrategy pEvaluationStrategy,
                        Language pLanguage) {
    liveVariables = pLiveVariables;
    globalVariables = pGlobalVariables;
    variableClassification = pVariableClassification;
    evaluationStrategy = pEvaluationStrategy;
    language = pLanguage;

    globalVariablesStrings = FluentIterable.from(globalVariables).transform(new Function<ASimpleDeclaration, String>() {
      @Override
      public String apply(ASimpleDeclaration pInput) {
        return pInput.getQualifiedName();
      }}).toSet();

    liveVariablesStrings = HashMultimap.<CFANode, String>create();
    for (Entry<CFANode, ASimpleDeclaration> e : liveVariables.entries()) {
      liveVariablesStrings.put(e.getKey(), e.getValue().getQualifiedName());
    }
  }

  public boolean isVariableLive(ASimpleDeclaration variable, CFANode location) {
    String varName = variable.getQualifiedName();

    if (globalVariables.contains(variable)
        || (language == Language.C
             && variableClassification.getAddressedVariables().contains(varName))
        || (evaluationStrategy == EvaluationStrategy.FUNCTION_WISE
            && !varName.startsWith(location.getFunctionName()))) {
      return true;
    }

    // check if a variable is live at a given point
    return liveVariables.containsEntry(location, variable);
  }

  public boolean isVariableLive(final String varName, CFANode location) {
    if (globalVariablesStrings.contains(varName)
        || (language == Language.C
             && variableClassification.getAddressedVariables().contains(varName))
        || (evaluationStrategy == EvaluationStrategy.FUNCTION_WISE
            && !varName.startsWith(location.getFunctionName()))) {
      return true;
    }

    // check if a variable is live at a given point
    return liveVariablesStrings.containsEntry(location, varName);
  }

  public Set<ASimpleDeclaration> getLiveVariablesForNode(CFANode node) {
    return ImmutableSet.<ASimpleDeclaration>builder().addAll(liveVariables.get(node)).addAll(globalVariables).build();
  }

  public static Optional<LiveVariables> create(final Optional<VariableClassification> variableClassification,
                                               final List<Pair<ADeclaration, String>> globalsList,
                                               final MutableCFA pCFA,
                                               final LogManager logger,
                                               final ShutdownNotifier shutdownNotifier,
                                               final Configuration config) throws InvalidConfigurationException {
    checkNotNull(variableClassification);
    checkNotNull(globalsList);
    checkNotNull(pCFA);
    checkNotNull(logger);
    checkNotNull(shutdownNotifier);

    // we cannot make any assumptions about c programs where we do not know
    // about the addressed variables
    if (pCFA.getLanguage() == Language.C && !variableClassification.isPresent()) {
      return Optional.absent();
    }

    // we need a cfa with variableClassification, thus we create one now
<<<<<<< HEAD
    CFA cfa = pCFA.makeImmutableCFA(Optional.of(variableClassification), Optional.<CFANodeClassification>absent());
=======
    CFA cfa = pCFA.makeImmutableCFA(variableClassification);
>>>>>>> 73b4b507

    // create configuration object, so that we know which analysis strategy should
    // be chosen later on
    LiveVariablesConfiguration liveVarConfig = new LiveVariablesConfiguration(config);

    return create0(variableClassification.orNull(), globalsList, logger, shutdownNotifier, cfa, liveVarConfig.evaluationStrategy);
  }

  private static Optional<LiveVariables> create0(final VariableClassification variableClassification,
                                                 final List<Pair<ADeclaration, String>> globalsList,
                                                 final LogManager logger,
                                                 final ShutdownNotifier shutdownNotifier,
                                                 final CFA cfa,
                                                 final EvaluationStrategy eval) throws AssertionError {
    // prerequisites for creating the live variables
    Set<ASimpleDeclaration> globalVariables;
    switch (eval) {
    case FUNCTION_WISE: globalVariables = FluentIterable.from(globalsList)
                                                        .transform(DECLARATION_FILTER)
                                                        .filter(notNull())
                                                        .filter(not(or(instanceOf(CTypeDeclaration.class),
                                                                       instanceOf(CFunctionDeclaration.class))))
                                                        .toSet();
      break;
    case GLOBAL: globalVariables = Collections.emptySet(); break;
    default:
      throw new AssertionError("Unhandled case statement: " + eval);
    }

    Optional<AnalysisParts> parts = getNecessaryAnalysisComponents(cfa, logger, shutdownNotifier, eval);
    Multimap<CFANode, ASimpleDeclaration> liveVariables = null;

    // create live variables
    if (parts.isPresent()) {
      liveVariables = addLiveVariablesFromCFA(cfa, logger, parts.get(), eval);
    }

    // when the analysis did not finish or could even not be created we return
    // an absent optional, but before we try the function-wise analysis if we
    // did not yet use it
    if (liveVariables == null && eval != EvaluationStrategy.FUNCTION_WISE) {
      logger.log(Level.INFO, "Global live variables collection failed, fallback to function-wise analysis.");
      return create0(variableClassification, globalsList, logger, shutdownNotifier, cfa, EvaluationStrategy.FUNCTION_WISE);
    } else if (liveVariables == null) {
      return Optional.absent();
    }

    return Optional.of(new LiveVariables(liveVariables,
                                         variableClassification,
                                         globalVariables,
                                         eval,
                                         cfa.getLanguage()));
  }

  private final static Function<Pair<ADeclaration, String>, ASimpleDeclaration> DECLARATION_FILTER =
      new Function<Pair<ADeclaration, String>, ASimpleDeclaration>() {
        @Override
        public ASimpleDeclaration apply(Pair<ADeclaration, String> pInput) {
          return pInput.getFirst();
      }};


  private static Multimap<CFANode, ASimpleDeclaration> addLiveVariablesFromCFA(final CFA pCfa, final LogManager logger,
                                              AnalysisParts analysisParts, EvaluationStrategy evaluationStrategy) {

    Optional<LoopStructure> loopStructure = pCfa.getLoopStructure();

    // put all FunctionExitNodes into the waitlist
    final Collection<FunctionEntryNode> functionHeads;
    switch (evaluationStrategy) {
    case FUNCTION_WISE: functionHeads = pCfa.getAllFunctionHeads(); break;
    case GLOBAL: functionHeads = Collections.singleton(pCfa.getMainFunction()); break;
    default: throw new AssertionError("Unhandeld case statement: " + evaluationStrategy);
    }

    for (FunctionEntryNode node : functionHeads) {
      FunctionExitNode exitNode = node.getExitNode();
      if (pCfa.getAllNodes().contains(exitNode)) {
        analysisParts.reachedSet.add(analysisParts.cpa.getInitialState(exitNode),
                                     analysisParts.cpa.getInitialPrecision(exitNode));
      }
    }

    if(loopStructure.isPresent()){
      LoopStructure structure = loopStructure.get();
      ImmutableCollection<Loop> loops = structure.getAllLoops();

      for (Loop l : loops) {

        // we need only one loop head for each loop, as we are doing a merge
        // afterwards during the analysis, and we do never stop besides when
        // there is coverage (we have no target states)
        // additionally we have to remove all functionCallEdges from the outgoing
        // edges because the LoopStructure is not able to say that loops with
        // function calls inside have no outgoing edges
        if (from(l.getOutgoingEdges()).filter(not(instanceOf(FunctionCallEdge.class))).isEmpty()) {
          CFANode functionHead = l.getLoopHeads().iterator().next();
          analysisParts.reachedSet.add(analysisParts.cpa.getInitialState(functionHead),
                                       analysisParts.cpa.getInitialPrecision(functionHead));
        }
      }
    }

    logger.log(Level.INFO, "Starting live variables collection ...");
    try {
      do {
        analysisParts.algorithm.run(analysisParts.reachedSet);
      } while (analysisParts.reachedSet.hasWaitingState());

    } catch (CPAException | InterruptedException e) {
      logger.logUserException(Level.WARNING, e, "Could not compute live variables.");
      return null;
    }

    logger.log(Level.INFO, "Stopping live variables collection ...");

    LiveVariablesCPA liveVarCPA = ((WrapperCPA) analysisParts.cpa).retrieveWrappedCpa(LiveVariablesCPA.class);

    return liveVarCPA.getLiveVariables();
  }

  private static Optional<AnalysisParts> getNecessaryAnalysisComponents(final CFA cfa,
      final LogManager logger,
      final ShutdownNotifier shutdownNotifier,
      final EvaluationStrategy evaluationStrategy) {

    try {
      Configuration config;
      switch (evaluationStrategy) {
        case FUNCTION_WISE: config = getLocalConfiguration(); break;
        case GLOBAL: config = getGlobalConfiguration(); break;
        default: throw new AssertionError("Unhandled case statement: " + evaluationStrategy);
      }

      ReachedSetFactory reachedFactory = new ReachedSetFactory(config,
                                                               logger);
      ConfigurableProgramAnalysis cpa = new CPABuilder(config,
                                                       logger,
                                                       shutdownNotifier,
                                                       reachedFactory).buildCPAWithSpecAutomatas(cfa);
      Algorithm algorithm = CPAAlgorithm.create(cpa,
                                                logger,
                                                config,
                                                shutdownNotifier);
      ReachedSet reached = reachedFactory.create();
      return Optional.of(new AnalysisParts(cpa, algorithm, reached));

    } catch (InvalidConfigurationException | CPAException e) {
      // this should never happen, but if it does we continue the
      // analysis without having the live variable analysis
      logger.logUserException(Level.WARNING, e, "An error occured during the creation"
          + " of the necessary CPA parts for the live variables analysis.");
      return Optional.absent();
    }
  }


  private static Configuration getGlobalConfiguration() throws InvalidConfigurationException {
    ConfigurationBuilder configBuilder = Configuration.builder();
    configBuilder.setOption("analysis.traversal.order", "BFS");
    configBuilder.setOption("analysis.traversal.usePostorder", "true");
    configBuilder.setOption("analysis.traversal.useCallstack", "true");
    configBuilder.setOption("cpa", "cpa.composite.CompositeCPA");
    configBuilder.setOption("CompositeCPA.cpas", "cpa.location.LocationCPABackwardsNoTargets,"
                                               + "cpa.callstack.CallstackCPABackwards,"
                                               + "cpa.livevar.LiveVariablesCPA");
    configBuilder.setOption("cpa.location.followFunctionCalls", "true");
    configBuilder.setOption("cpa.liveVar.assumeGlobalVariablesAreAlwaysLive", "false");

    return configBuilder.build();
  }

  private static Configuration getLocalConfiguration() throws InvalidConfigurationException {
    ConfigurationBuilder configBuilder = Configuration.builder();
    configBuilder.setOption("analysis.traversal.order", "BFS");
    configBuilder.setOption("analysis.traversal.usePostorder", "true");
    configBuilder.setOption("cpa", "cpa.composite.CompositeCPA");
    configBuilder.setOption("CompositeCPA.cpas", "cpa.location.LocationCPABackwardsNoTargets,"
                                               + "cpa.livevar.LiveVariablesCPA");
    configBuilder.setOption("cpa.location.followFunctionCalls", "false");
    configBuilder.setOption("cpa.liveVar.assumeGlobalVariablesAreAlwaysLive", "true");

    return configBuilder.build();
  }

  private static class AnalysisParts {

    private final ConfigurableProgramAnalysis cpa;
    private final Algorithm algorithm;
    private final ReachedSet reachedSet;

    private AnalysisParts(ConfigurableProgramAnalysis pCPA, Algorithm pAlgorithm, ReachedSet pReachedSet) {
      cpa = pCPA;
      algorithm = pAlgorithm;
      reachedSet = pReachedSet;
    }
  }
}<|MERGE_RESOLUTION|>--- conflicted
+++ resolved
@@ -179,11 +179,7 @@
     }
 
     // we need a cfa with variableClassification, thus we create one now
-<<<<<<< HEAD
-    CFA cfa = pCFA.makeImmutableCFA(Optional.of(variableClassification), Optional.<CFANodeClassification>absent());
-=======
-    CFA cfa = pCFA.makeImmutableCFA(variableClassification);
->>>>>>> 73b4b507
+    CFA cfa = pCFA.makeImmutableCFA(variableClassification, Optional.<CFANodeClassification>absent());
 
     // create configuration object, so that we know which analysis strategy should
     // be chosen later on

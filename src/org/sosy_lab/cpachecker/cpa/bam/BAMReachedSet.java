--- conflicted
+++ resolved
@@ -23,9 +23,9 @@
  */
 package org.sosy_lab.cpachecker.cpa.bam;
 
+import com.google.common.base.Function;
 import com.google.common.base.Preconditions;
 import com.google.common.base.Predicate;
-<<<<<<< HEAD
 import com.google.common.base.Predicates;
 import com.google.common.collect.Collections2;
 import com.google.common.collect.ImmutableList;
@@ -47,18 +47,13 @@
 import org.sosy_lab.cpachecker.cfa.model.c.CFunctionEntryNode;
 import org.sosy_lab.cpachecker.core.defaults.precision.VariableTrackingPrecision;
 import org.sosy_lab.cpachecker.core.interfaces.AbstractState;
-=======
-import com.google.common.collect.ImmutableList;
-import java.util.List;
-import org.sosy_lab.common.time.Timer;
->>>>>>> e22f4689
 import org.sosy_lab.cpachecker.core.interfaces.Precision;
 import org.sosy_lab.cpachecker.core.reachedset.ReachedSet;
 import org.sosy_lab.cpachecker.core.reachedset.UnmodifiableReachedSet;
 import org.sosy_lab.cpachecker.cpa.arg.ARGPath;
 import org.sosy_lab.cpachecker.cpa.arg.ARGReachedSet;
 import org.sosy_lab.cpachecker.cpa.arg.ARGState;
-import org.sosy_lab.cpachecker.cpa.bam.BAMCEXSubgraphComputer.BackwardARGState;
+import org.sosy_lab.cpachecker.cpa.bam.BAMSubgraphComputer.BackwardARGState;
 import org.sosy_lab.cpachecker.cpa.predicate.PredicatePrecision;
 import org.sosy_lab.cpachecker.cpa.value.ValueAnalysisCPA;
 import org.sosy_lab.cpachecker.util.AbstractStates;
@@ -71,33 +66,31 @@
     private final Collection<AbstractState> subgraph =
         Collections.unmodifiableCollection(rootOfSubgraph.getSubgraph());
 
-<<<<<<< HEAD
     @Override
     public Collection<AbstractState> asCollection() {
       return subgraph;
     }
 
+  private final Function<AbstractState, Precision> GET_PRECISION = new Function<AbstractState, Precision>() {
+    @Nullable
+    @Override
+    public Precision apply(@Nullable AbstractState state) {
+      return delegate.asReachedSet().getPrecision(delegate.asReachedSet().getLastState());
+      // TODO do we really need the target-precision for refinements and not the actual one?
+      // return transfer.getPrecisionForState(Preconditions.checkNotNull(subgraphStatesToReachedState.get(state)), delegate.asReachedSet());
+    }
+  };
+
     @Override
     public Iterator<AbstractState> iterator() {
       return subgraph.iterator();
     }
-=======
-  public BAMReachedSet(BAMCPA cpa, ARGReachedSet pMainReachedSet, ARGPath pPath,
-      ARGState pRootOfSubgraph,
-      Timer pRemoveCachedSubtreeTimer) {
-    super(pMainReachedSet);
-    this.bamCpa = cpa;
-    this.path = pPath;
-    this.rootOfSubgraph = pRootOfSubgraph;
-    this.removeCachedSubtreeTimer = pRemoveCachedSubtreeTimer;
->>>>>>> e22f4689
 
     @Override
     public Collection<Precision> getPrecisions() {
       return Collections2.transform(subgraph, GET_PRECISION);
     }
 
-<<<<<<< HEAD
     @Override
     public Collection<AbstractState> getReached(AbstractState state) {
       throw new UnsupportedOperationException("should not be needed");
@@ -410,13 +403,6 @@
   @Override
   public UnmodifiableReachedSet asReachedSet() {
     return new UnmodifiableBAMReachedSet();
-=======
-  @Override
-  public UnmodifiableReachedSet asReachedSet() {
-    return new BAMReachedSetView(rootOfSubgraph, path.getLastState(),
-        s -> super.asReachedSet().getPrecision(super.asReachedSet().getLastState()));
-    // TODO do we really need the target-precision for refinements and not the actual one?
->>>>>>> e22f4689
   }
 
   @SuppressWarnings("unchecked")

--- conflicted
+++ resolved
@@ -35,7 +35,6 @@
 import javax.annotation.Nullable;
 
 import org.sosy_lab.common.LogManager;
-import org.sosy_lab.common.Pair;
 import org.sosy_lab.cpachecker.cfa.ast.c.CFunctionDeclaration;
 import org.sosy_lab.cpachecker.cfa.types.MachineModel;
 
@@ -373,10 +372,6 @@
     return Collections.unmodifiableSet(heap_objects);
   }
 
-  public boolean isHeapObject(SMGObject object) {
-    return heap_objects.contains(object);
-  }
-
   /**
    * Constant.
    *
@@ -421,163 +416,6 @@
     return stack_objects.peek().getReturnObject();
   }
 
-<<<<<<< HEAD
-  /**
-   * Computes whether this SMG is covered by the given SMG.
-   * A SMG is covered by another SMG, if the set of concrete states
-   * a SMG represents is a subset of the set of concrete states the other
-   * SMG represents.
-   *
-   *
-   * @param reachedStateHeap already reached SMG, that may cover this SMG.
-   * @return True, if this SMG is covered by the given SMG, false otherwise.
-   */
-  public boolean isLessOrEqual(CLangSMG reachedStateHeap) {
-    // For a successful comparison, the SMG has to be garbage free
-    if (hasMemoryLeaks() || reachedStateHeap.hasMemoryLeaks()) {
-      return false;
-    }
-
-    /* This SMG is not less or equal to the reached SMG,
-     * if it contains less function stack elements.
-     */
-    if(stack_objects.size() < reachedStateHeap.stack_objects.size()) {
-      return false;
-    }
-
-    /* For this SMG to be less or equal to the reached SMG,
-     * every stack frame has to be less or equal to this state.
-     */
-    if(!isLessOrEqual(stack_objects, reachedStateHeap.stack_objects, reachedStateHeap)) {
-      return false;
-    }
-
-    /* This SMG stack is not less or equal to the reachedSMG,
-     * if it contains less global objects.
-     */
-    if (global_objects.size() < reachedStateHeap.global_objects.size()) {
-      return false;
-    }
-
-    /* Check every subSMG of every global variable,
-     * if its subSMG isLessOrEqual than
-     * the subSMG of the reached variable
-     */
-    Set<String> variables = reachedStateHeap.global_objects.keySet();
-
-    for(String variable : variables) {
-      if(!global_objects.containsKey(variable)) {
-        return false;
-      } else {
-        SMGObject objectOfVariable = global_objects.get(variable);
-        SMGObject reachedObjectOfVariable = reachedStateHeap.global_objects.get(variable);
-        if (isLessOrEqual(objectOfVariable, reachedObjectOfVariable, reachedStateHeap)) {
-          return false;
-        }
-      }
-    }
-
-    return true;
-  }
-
-  private boolean isLessOrEqual(ArrayDeque<CLangStackFrame> pStack_objects,
-      ArrayDeque<CLangStackFrame> pReachedStateStack_objects,
-      CLangSMG pReachedCLangSMG) {
-
-    for (CLangStackFrame reachedHeapStack : pReachedStateStack_objects) {
-      for (CLangStackFrame stack : pStack_objects) {
-        if (!stack.isLessOrEqual(this, reachedHeapStack, pReachedCLangSMG)) {
-          return false;
-        }
-      }
-    }
-
-    return true;
-  }
-
-  /**
-   * Determines, if object1 and the subSMG of object1 is less or equal to
-   * object2 and the subSMG of object2. Note that object1 is part of
-   * the SMG of this object while object2 is part of the SMG given as parameter.
-   *
-   *
-   * @param object1 Check, if this SMGObject and its SubSMG is less or equal to object2 and its SubSMG.
-   * @param object2 Check, if the SMGObject of object1 and its SubSMG is less or equal to this SMGObject.
-   * @param variable2SMG The SMG variable2 is a part of.
-   * @return Whether object1 and its subSMG is less or equal to object2 and its subSMG.
-   */
-  public boolean isLessOrEqual(SMGObject object1, SMGObject object2,
-      CLangSMG object2SMG) {
-
-    return isLessOrEqualRec(object1, object2, object2SMG,
-        new HashSet<Pair<SMGObject, SMGObject>>());
-  }
-
-  private boolean isLessOrEqualRec(SMGObject object1, SMGObject object2,
-      CLangSMG object2SMG, Set<Pair<SMGObject, SMGObject>> reached) {
-
-    assert this.getObjects().contains(object1);
-    assert object2SMG.getObjects().contains(object2);
-
-    if (!object1.getLabel().equals(object2.getLabel())) {
-      return false;
-    }
-
-    if (object1.getSizeInBytes() != object2.getSizeInBytes()) {
-      return false;
-    }
-
-    //If both objects have different validity, they are not equal
-    if (this.isObjectValid(object1) != object2SMG.isObjectValid(object2)) {
-      return false;
-    }
-
-    /*
-     * Every HVEdge of object2 has to be equal to object1 for object1 to
-     * be less or equal to object2.
-     */
-    Set<SMGEdgeHasValue> object2HVEdges =
-        object2SMG.getHVEdges(SMGEdgeHasValueFilter.objectFilter(object2));
-
-    Set<SMGEdgeHasValue> object1HVEdges =
-        getHVEdges(SMGEdgeHasValueFilter.objectFilter(object1));
-
-    Set<Pair<SMGEdgePointsTo, SMGEdgePointsTo>> objectPTEdges = new HashSet<>();
-
-    for(SMGEdgeHasValue object2HVEdge : object2HVEdges) {
-      if(!object1HVEdges.contains(object2HVEdge)) {
-        return false;
-      }
-
-      int object2HVEdgeValue = object2HVEdge.getValue();
-
-      if (object2SMG.isPointer(object2HVEdgeValue)) {
-        assert isPointer(object2HVEdgeValue);
-
-        SMGEdgePointsTo object2PTEdge = object2SMG.getPointer(object2HVEdgeValue);
-        SMGEdgePointsTo object1PTEdge = getPointer(object2HVEdgeValue);
-        objectPTEdges.add(Pair.of(object1PTEdge, object2PTEdge));
-      }
-    }
-
-    for (Pair<SMGEdgePointsTo, SMGEdgePointsTo> edges : objectPTEdges) {
-
-      SMGObject newObject1 = edges.getFirst().getObject();
-      SMGObject newObject2 = edges.getSecond().getObject();
-
-      Pair<SMGObject, SMGObject> target = Pair.of(newObject1, newObject2);
-
-      if (!reached.contains(target)) {
-        reached.add(target);
-        if (!isLessOrEqualRec(newObject1, newObject2, object2SMG, reached)) {
-          return false;
-        }
-      }
-    }
-
-    return true;
-  }
-
   @Nullable
   public String getFunctionName(SMGObject pObject) {
 
@@ -590,7 +428,8 @@
     }
 
     return null;
-=======
+  }
+
   @Override
   public void mergeValues(int v1, int v2) {
     super.mergeValues(v1, v2);
@@ -598,7 +437,6 @@
     if (CLangSMG.performChecks()) {
       CLangSMGConsistencyVerifier.verifyCLangSMG(CLangSMG.logger, this);
     }
->>>>>>> ddb1df5d
   }
 }
 

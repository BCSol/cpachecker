--- conflicted
+++ resolved
@@ -32,6 +32,7 @@
 import javax.annotation.Nullable;
 
 import org.sosy_lab.common.collect.PersistentMap;
+import org.sosy_lab.cpachecker.cfa.model.CFAEdge;
 import org.sosy_lab.cpachecker.cfa.model.CFANode;
 import org.sosy_lab.cpachecker.core.interfaces.AbstractState;
 import org.sosy_lab.cpachecker.core.interfaces.NonMergeableAbstractState;
@@ -189,16 +190,11 @@
     return new AbstractionState(bfmgr, pF, pA, pAbstractionLocations, pViolatedProperty, pReusedStateIds);
   }
 
-<<<<<<< HEAD
   static PredicateAbstractState mkNonAbstractionStateWithNewPathFormula(
-      PathFormula pF,
-      @Nullable ViolatedProperty pViolatedProperty,
-      PredicateAbstractState oldState,
-      Set<Integer> pReusedStateIds) {
-=======
-  public static PredicateAbstractState mkNonAbstractionStateWithNewPathFormula(PathFormula pF,
-      @Nullable ViolatedProperty pViolatedProperty, PredicateAbstractState oldState) {
->>>>>>> eadb677d
+    PathFormula pF,
+    @Nullable ViolatedProperty pViolatedProperty, 
+    PredicateAbstractState oldState,
+	Set<Integer> pReusedStateIds) {
     return new NonAbstractionState(pF, oldState.getAbstractionFormula(),
         oldState.getAbstractionLocationsOnPath(), pViolatedProperty, pReusedStateIds);
   }
@@ -215,6 +211,7 @@
   private final PersistentMap<CFANode, Integer> abstractionLocations;
 
   private final Set<Integer> positionInReuseGraph;
+  private final Set<CFAEdge> opsSinceReuse;
 
   private final @Nullable ViolatedProperty violatedProperty;
 
@@ -227,6 +224,7 @@
     this.abstractionLocations = pAbstractionLocations;
     this.violatedProperty = pViolatedProperty;
     this.positionInReuseGraph = pReuseStateId;
+
   }
 
   public abstract boolean isAbstractionState();

--- conflicted
+++ resolved
@@ -28,16 +28,16 @@
 
 import javax.annotation.Nullable;
 
-import org.sosy_lab.common.LogManager;
 import org.sosy_lab.common.collect.PathCopyingPersistentTreeMap;
 import org.sosy_lab.common.configuration.Configuration;
-import org.sosy_lab.common.configuration.FileOption;
 import org.sosy_lab.common.configuration.InvalidConfigurationException;
 import org.sosy_lab.common.configuration.Option;
 import org.sosy_lab.common.configuration.Options;
+import org.sosy_lab.common.log.LogManager;
 import org.sosy_lab.cpachecker.cfa.CFA;
 import org.sosy_lab.cpachecker.cfa.model.CFAEdge;
 import org.sosy_lab.cpachecker.cfa.model.CFANode;
+import org.sosy_lab.cpachecker.cfa.types.MachineModel;
 import org.sosy_lab.cpachecker.core.ShutdownNotifier;
 import org.sosy_lab.cpachecker.core.algorithm.invariants.CPAInvariantGenerator;
 import org.sosy_lab.cpachecker.core.algorithm.invariants.DoNothingInvariantGenerator;
@@ -81,23 +81,9 @@
     return AutomaticCPAFactory.forType(PredicateCPA.class).withOptions(BlockOperator.class);
   }
 
-<<<<<<< HEAD
   @Option(name="abstraction.type", toUppercase=true, values={"BDD", "FORMULA"},
       description="What to use for storing abstractions")
   private String abstractionType = "BDD";
-=======
-  @Option(name="abstraction.solver", toUppercase=true, values={"MATHSAT", "YICES"},
-      description="which solver to use?")
-  private String whichProver = "MATHSAT";
-
-  @Option(name="abstraction.initialPredicates",
-      description="get an initial set of predicates from a file in MSAT format")
-  @FileOption(FileOption.Type.OPTIONAL_INPUT_FILE)
-  private File predicatesFile = null;
-
-  @Option(description="always check satisfiability at end of block, even if precision is empty")
-  private boolean checkBlockFeasibility = false;
->>>>>>> 5f901b87
 
   @Option(name="blk.useCache", description="use caching of path formulas")
   private boolean useCache = true;
@@ -136,6 +122,7 @@
   private final PredicateAbstractState topState;
   private final PredicatePrecisionBootstrapper precisionBootstraper;
   private final PredicateStaticRefiner staticRefiner;
+  private final MachineModel machineModel;
 
   protected PredicateCPA(Configuration config, LogManager logger,
       BlockOperator blk, CFA cfa, ReachedSetFactory reachedSetFactory,
@@ -223,6 +210,8 @@
         cfa, invariantGenerator.getTimeOfExecution(), config);
 
     GlobalInfo.getInstance().storeFormulaManager(formulaManager);
+
+    machineModel = cfa.getMachineModel();
   }
 
 
@@ -330,4 +319,8 @@
       return false;
     }
   }
+
+  public MachineModel getMachineModel() {
+    return machineModel;
+  }
 }
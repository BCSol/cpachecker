/*
 *  CPAchecker is a tool for configurable software verification.
 *  This file is part of CPAchecker.
 *
 *  Copyright (C) 2007-2014  Dirk Beyer
 *  All rights reserved.
 *
 *  Licensed under the Apache License, Version 2.0 (the "License");
 *  you may not use this file except in compliance with the License.
 *  You may obtain a copy of the License at
 *
 *      http://www.apache.org/licenses/LICENSE-2.0
 *
 *  Unless required by applicable law or agreed to in writing, software
 *  distributed under the License is distributed on an "AS IS" BASIS,
 *  WITHOUT WARRANTIES OR CONDITIONS OF ANY KIND, either express or implied.
 *  See the License for the specific language governing permissions and
 *  limitations under the License.
 *
 *
 *  CPAchecker web page:
 *    http://cpachecker.sosy-lab.org
 */
package org.sosy_lab.cpachecker.cpa.arg;

import static com.google.common.base.Preconditions.checkArgument;

import java.util.ArrayList;
import java.util.Collection;
import java.util.List;
import java.util.Map;
import java.util.Set;
import java.util.logging.Level;

import javax.annotation.Nullable;

import org.sosy_lab.common.Classes;
import org.sosy_lab.common.configuration.ClassOption;
import org.sosy_lab.common.configuration.Configuration;
import org.sosy_lab.common.configuration.InvalidConfigurationException;
import org.sosy_lab.common.configuration.Option;
import org.sosy_lab.common.configuration.Options;
import org.sosy_lab.common.log.LogManager;
import org.sosy_lab.cpachecker.cfa.CFA;
import org.sosy_lab.cpachecker.cfa.model.CFAEdge;
import org.sosy_lab.cpachecker.cfa.model.CFANode;
import org.sosy_lab.cpachecker.cfa.types.MachineModel;
import org.sosy_lab.cpachecker.core.CounterexampleInfo;
import org.sosy_lab.cpachecker.core.defaults.AbstractSingleWrapperCPA;
import org.sosy_lab.cpachecker.core.defaults.AutomaticCPAFactory;
import org.sosy_lab.cpachecker.core.defaults.FlatLatticeDomain;
import org.sosy_lab.cpachecker.core.defaults.MergeSepOperator;
import org.sosy_lab.cpachecker.core.defaults.SimplePrecisionAdjustment;
import org.sosy_lab.cpachecker.core.interfaces.AbstractDomain;
import org.sosy_lab.cpachecker.core.interfaces.AbstractState;
import org.sosy_lab.cpachecker.core.interfaces.CPAFactory;
import org.sosy_lab.cpachecker.core.interfaces.ConfigurableProgramAnalysis;
import org.sosy_lab.cpachecker.core.interfaces.ConfigurableProgramAnalysisWithBAM;
import org.sosy_lab.cpachecker.core.interfaces.ForcedCoveringStopOperator;
import org.sosy_lab.cpachecker.core.interfaces.MergeOperator;
import org.sosy_lab.cpachecker.core.interfaces.PrecisionAdjustment;
import org.sosy_lab.cpachecker.core.interfaces.Reducer;
import org.sosy_lab.cpachecker.core.interfaces.StateSpacePartition;
import org.sosy_lab.cpachecker.core.interfaces.Statistics;
import org.sosy_lab.cpachecker.core.interfaces.TransferRelation;
import org.sosy_lab.cpachecker.core.interfaces.pcc.ProofChecker;
import org.sosy_lab.cpachecker.cpa.arg.counterexamples.CEXExporter;
import org.sosy_lab.cpachecker.cpa.arg.counterexamples.ConjunctiveCounterexampleFilter;
import org.sosy_lab.cpachecker.cpa.arg.counterexamples.CounterexampleFilter;
import org.sosy_lab.cpachecker.cpa.arg.counterexamples.CounterexamplesSummary;
import org.sosy_lab.cpachecker.cpa.arg.counterexamples.NullCounterexampleFilter;
import org.sosy_lab.cpachecker.cpa.arg.counterexamples.PathEqualityCounterexampleFilter;
import org.sosy_lab.cpachecker.exceptions.CPAException;
import org.sosy_lab.cpachecker.exceptions.CPATransferException;

import com.google.common.base.Preconditions;
import com.google.common.collect.ImmutableList;

@Options(prefix="cpa.arg")
public class ARGCPA extends AbstractSingleWrapperCPA implements
    ConfigurableProgramAnalysisWithBAM, ProofChecker {

  public static CPAFactory factory() {
    return AutomaticCPAFactory.forType(ARGCPA.class);
  }

  @Option(secure=true,
  description="inform ARG CPA if it is run in an analysis with enabler CPA because then it must "
    + "behave differntly during merge.")
  private boolean inCPAEnabledAnalysis = false;

  @Option(secure=true,
      description="inform merge operator in CPA enabled analysis that it should delete the subgraph of the merged node "
        + "which is required to get at most one successor per CFA edge.")
      private boolean deleteInCPAEnabledAnalysis = false;

  @Option(secure=true, name="errorPath.filters",
      description="Filter for irrelevant counterexamples to reduce the number of similar counterexamples reported."
      + " Only relevant with analysis.stopAfterError=false and cpa.arg.errorPath.exportImmediately=true."
      + " Put the weakest and cheapest filter first, e.g., PathEqualityCounterexampleFilter.")
  @ClassOption(packagePrefix="org.sosy_lab.cpachecker.cpa.arg.counterexamples")
  private List<Class<? extends CounterexampleFilter>> cexFilterClasses
      = ImmutableList.<Class<? extends CounterexampleFilter>>of(
          PathEqualityCounterexampleFilter.class);
  private final CounterexampleFilter cexFilter;

  @Option(secure=true, name="errorPath.exportImmediately",
          description="export error paths to files immediately after they were found")
  private boolean dumpErrorPathImmediately = false;

  private final LogManager logger;

  private final AbstractDomain abstractDomain;
  private final ARGTransferRelation transferRelation;
  private final MergeOperator mergeOperator;
  private final ARGStopSep stopOperator;
  private final PrecisionAdjustment precisionAdjustment;
  private final Reducer reducer;
  private final ARGStatistics stats;
  private final ProofChecker wrappedProofChecker;

  private final CEXExporter cexExporter;
  private final CounterexamplesSummary cexSummary;
  private final MachineModel machineModel;

  private ARGCPA(ConfigurableProgramAnalysis cpa, Configuration config, LogManager logger, CFA cfa) throws InvalidConfigurationException {
    super(cpa);
    config.inject(this);
    this.logger = logger;
    abstractDomain = new FlatLatticeDomain();
    transferRelation = new ARGTransferRelation(cpa.getTransferRelation());

    PrecisionAdjustment wrappedPrec = cpa.getPrecisionAdjustment();
    if (wrappedPrec instanceof SimplePrecisionAdjustment) {
      precisionAdjustment = new ARGSimplePrecisionAdjustment((SimplePrecisionAdjustment) wrappedPrec);
    } else {
      precisionAdjustment = new ARGPrecisionAdjustment(cpa.getPrecisionAdjustment(), inCPAEnabledAnalysis);
    }

    if (cpa instanceof ConfigurableProgramAnalysisWithBAM) {
      Reducer wrappedReducer = ((ConfigurableProgramAnalysisWithBAM)cpa).getReducer();
      if (wrappedReducer != null) {
        reducer = new ARGReducer(wrappedReducer);
      } else {
        reducer = null;
      }
    } else {
      reducer = null;
    }

    if (cpa instanceof ProofChecker) {
      this.wrappedProofChecker = (ProofChecker)cpa;
    } else {
      this.wrappedProofChecker = null;
    }

    MergeOperator wrappedMerge = getWrappedCpa().getMergeOperator();
    if (wrappedMerge == MergeSepOperator.getInstance()) {
      mergeOperator = MergeSepOperator.getInstance();
    } else {
      if (inCPAEnabledAnalysis) {
        mergeOperator = new ARGMergeJoinCPAEnabledAnalysis(wrappedMerge, deleteInCPAEnabledAnalysis);
      } else {
        mergeOperator = new ARGMergeJoin(wrappedMerge);
      }
    }
    stopOperator = new ARGStopSep(getWrappedCpa().getStopOperator(), logger, config);
    cexFilter = createCounterexampleFilter(config, logger, cpa);
    ARGPathExporter argPathExporter = new ARGPathExporter(config, logger, cfa.getMachineModel(), cfa.getLanguage());
    cexExporter = new CEXExporter(config, logger, argPathExporter);
<<<<<<< HEAD
=======
    stats = new ARGStatistics(config, logger, this, cfa.getMachineModel(),
        dumpErrorPathImmediately ? null : cexExporter, argPathExporter);
>>>>>>> a3021a99
    machineModel = cfa.getMachineModel();
    cexSummary = new CounterexamplesSummary(config, logger, machineModel);
    stats = new ARGStatistics(config, logger, this, cfa.getMachineModel(), cfa.getLanguage(),
        dumpErrorPathImmediately ? null : cexExporter, argPathExporter, cexSummary);
  }

  private CounterexampleFilter createCounterexampleFilter(Configuration config,
      LogManager logger, ConfigurableProgramAnalysis cpa) throws InvalidConfigurationException {
    final Object[] argumentValues = new Object[]{config, logger, cpa};
    final Class<?>[] argumentTypes = new Class<?>[]{Configuration.class, LogManager.class, ConfigurableProgramAnalysis.class};

    switch (cexFilterClasses.size()) {
    case 0:
      return new NullCounterexampleFilter();
    case 1:
      return Classes.createInstance(CounterexampleFilter.class, cexFilterClasses.get(0),
          argumentTypes,
          argumentValues,
          InvalidConfigurationException.class);
    default:
      List<CounterexampleFilter> filters = new ArrayList<>(cexFilterClasses.size());
      for (Class<? extends CounterexampleFilter> cls : cexFilterClasses) {
        filters.add(Classes.createInstance(CounterexampleFilter.class, cls,
          argumentTypes, argumentValues,
          InvalidConfigurationException.class));
      }
      return new ConjunctiveCounterexampleFilter(filters);
    }
  }

  public CounterexamplesSummary getCexSummary() {
    return cexSummary;
  }

  @Override
  public AbstractDomain getAbstractDomain() {
    return abstractDomain;
  }

  @Override
  public TransferRelation getTransferRelation() {
    return transferRelation;
  }

  @Override
  public MergeOperator getMergeOperator() {
    return mergeOperator;
  }

  @Override
  public ForcedCoveringStopOperator getStopOperator() {
    return stopOperator;
  }

  @Override
  public PrecisionAdjustment getPrecisionAdjustment() {
    return precisionAdjustment;
  }

  @Override
  public Reducer getReducer() {
    return reducer;
  }

  @Override
  public AbstractState getInitialState(CFANode pNode, StateSpacePartition pPartition) {
    // TODO some code relies on the fact that this method is called only one and the result is the root of the ARG
    return new ARGState(getWrappedCpa().getInitialState(pNode, pPartition), null);
  }

  protected LogManager getLogger() {
    return logger;
  }

  @Override
  public void collectStatistics(Collection<Statistics> pStatsCollection) {
    pStatsCollection.add(stats);
    pStatsCollection.add(cexSummary);
    super.collectStatistics(pStatsCollection);
  }

  public Map<ARGState, CounterexampleInfo> getCounterexamples() {
    return cexSummary.getCounterexamples();
  }

  public void addFeasibleCounterexample(ARGState pTargetState, CounterexampleInfo pCounterexample) {
    checkArgument(pTargetState.isTarget());
    checkArgument(!pCounterexample.isSpurious());

    // With BAM, the targetState and the last state of the path
    // may actually be not identical.
    checkArgument(pCounterexample.getTargetPath().getLastState().isTarget());

    cexSummary.addFeasibleCounterexample(pTargetState, pCounterexample);
  }

  public void countInfeasibleCounterexample(@Nullable ARGPath pPath, ARGState pTargetState) {
    cexSummary.countInfeasibleCounterexample(pPath, pTargetState);
  }

  public void removeInfeasibleState(Set<ARGState> pToRemove) {
    cexSummary.removeInfeasibleState(pToRemove);
  }

  public void clearCounterexamples(Set<ARGState> pToRemove) {
    cexSummary.clearCounterexamples(pToRemove);
  }

  ARGToDotWriter getRefinementGraphWriter() {
    return stats.getRefinementGraphWriter();
  }

  @Override
  public boolean areAbstractSuccessors(AbstractState pElement, CFAEdge pCfaEdge,
      Collection<? extends AbstractState> pSuccessors) throws CPATransferException, InterruptedException {
    Preconditions.checkNotNull(wrappedProofChecker, "Wrapped CPA has to implement ProofChecker interface");
    return transferRelation.areAbstractSuccessors(pElement, pCfaEdge, pSuccessors, wrappedProofChecker);
  }

  @Override
  public boolean isCoveredBy(AbstractState pElement, AbstractState pOtherElement) throws CPAException, InterruptedException {
    Preconditions.checkNotNull(wrappedProofChecker, "Wrapped CPA has to implement ProofChecker interface");
    return stopOperator.isCoveredBy(pElement, pOtherElement, wrappedProofChecker);
  }

  void exportCounterexampleOnTheFly(ARGState pTargetState,
    CounterexampleInfo pCounterexampleInfo, int cexIndex) throws InterruptedException {
    if (dumpErrorPathImmediately) {
      if (cexFilter.isRelevant(pCounterexampleInfo)) {
        cexExporter.exportCounterexample(pTargetState, pCounterexampleInfo, cexIndex);
      } else {
        logger.log(Level.FINEST, "Skipping counterexample printing because it is similar to one of already printed.");
      }
    }
  }

  public MachineModel getMachineModel() {
    return machineModel;
  }
}<|MERGE_RESOLUTION|>--- conflicted
+++ resolved
@@ -168,14 +168,9 @@
     cexFilter = createCounterexampleFilter(config, logger, cpa);
     ARGPathExporter argPathExporter = new ARGPathExporter(config, logger, cfa.getMachineModel(), cfa.getLanguage());
     cexExporter = new CEXExporter(config, logger, argPathExporter);
-<<<<<<< HEAD
-=======
-    stats = new ARGStatistics(config, logger, this, cfa.getMachineModel(),
-        dumpErrorPathImmediately ? null : cexExporter, argPathExporter);
->>>>>>> a3021a99
     machineModel = cfa.getMachineModel();
     cexSummary = new CounterexamplesSummary(config, logger, machineModel);
-    stats = new ARGStatistics(config, logger, this, cfa.getMachineModel(), cfa.getLanguage(),
+    stats = new ARGStatistics(config, logger, this, cfa.getMachineModel(),
         dumpErrorPathImmediately ? null : cexExporter, argPathExporter, cexSummary);
   }
 

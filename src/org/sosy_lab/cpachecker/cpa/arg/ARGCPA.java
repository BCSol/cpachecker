/*
 *  CPAchecker is a tool for configurable software verification.
 *  This file is part of CPAchecker.
 *
 *  Copyright (C) 2007-2014  Dirk Beyer
 *  All rights reserved.
 *
 *  Licensed under the Apache License, Version 2.0 (the "License");
 *  you may not use this file except in compliance with the License.
 *  You may obtain a copy of the License at
 *
 *      http://www.apache.org/licenses/LICENSE-2.0
 *
 *  Unless required by applicable law or agreed to in writing, software
 *  distributed under the License is distributed on an "AS IS" BASIS,
 *  WITHOUT WARRANTIES OR CONDITIONS OF ANY KIND, either express or implied.
 *  See the License for the specific language governing permissions and
 *  limitations under the License.
 *
 *
 *  CPAchecker web page:
 *    http://cpachecker.sosy-lab.org
 */
package org.sosy_lab.cpachecker.cpa.arg;

import static com.google.common.base.Preconditions.checkArgument;

import java.util.ArrayList;
import java.util.Collection;
import java.util.Collections;
import java.util.List;
import java.util.Map;
import java.util.Set;
import java.util.WeakHashMap;
import java.util.logging.Level;

import org.sosy_lab.common.Classes;
import org.sosy_lab.common.configuration.ClassOption;
import org.sosy_lab.common.configuration.Configuration;
import org.sosy_lab.common.configuration.InvalidConfigurationException;
import org.sosy_lab.common.configuration.Option;
import org.sosy_lab.common.configuration.Options;
import org.sosy_lab.common.log.LogManager;
import org.sosy_lab.cpachecker.cfa.CFA;
import org.sosy_lab.cpachecker.cfa.model.CFAEdge;
import org.sosy_lab.cpachecker.cfa.model.CFANode;
import org.sosy_lab.cpachecker.cfa.types.MachineModel;
import org.sosy_lab.cpachecker.core.CounterexampleInfo;
import org.sosy_lab.cpachecker.core.ShutdownNotifier;
import org.sosy_lab.cpachecker.core.defaults.AbstractSingleWrapperCPA;
import org.sosy_lab.cpachecker.core.defaults.AutomaticCPAFactory;
import org.sosy_lab.cpachecker.core.defaults.FlatLatticeDomain;
import org.sosy_lab.cpachecker.core.defaults.MergeSepOperator;
import org.sosy_lab.cpachecker.core.defaults.SimplePrecisionAdjustment;
import org.sosy_lab.cpachecker.core.interfaces.AbstractDomain;
import org.sosy_lab.cpachecker.core.interfaces.AbstractState;
import org.sosy_lab.cpachecker.core.interfaces.CPAFactory;
import org.sosy_lab.cpachecker.core.interfaces.ConfigurableProgramAnalysis;
import org.sosy_lab.cpachecker.core.interfaces.ConfigurableProgramAnalysisWithBAM;
import org.sosy_lab.cpachecker.core.interfaces.ForcedCoveringStopOperator;
import org.sosy_lab.cpachecker.core.interfaces.MergeOperator;
import org.sosy_lab.cpachecker.core.interfaces.PostProcessor;
import org.sosy_lab.cpachecker.core.interfaces.PrecisionAdjustment;
import org.sosy_lab.cpachecker.core.interfaces.Reducer;
import org.sosy_lab.cpachecker.core.interfaces.StateSpacePartition;
import org.sosy_lab.cpachecker.core.interfaces.Statistics;
import org.sosy_lab.cpachecker.core.interfaces.TransferRelation;
import org.sosy_lab.cpachecker.core.interfaces.pcc.ProofChecker;
import org.sosy_lab.cpachecker.core.reachedset.ReachedSet;
import org.sosy_lab.cpachecker.cpa.arg.counterexamples.CEXExporter;
import org.sosy_lab.cpachecker.cpa.arg.counterexamples.ConjunctiveCounterexampleFilter;
import org.sosy_lab.cpachecker.cpa.arg.counterexamples.CounterexampleFilter;
import org.sosy_lab.cpachecker.cpa.arg.counterexamples.NullCounterexampleFilter;
import org.sosy_lab.cpachecker.cpa.arg.counterexamples.PathEqualityCounterexampleFilter;
import org.sosy_lab.cpachecker.exceptions.CPAException;
import org.sosy_lab.cpachecker.exceptions.CPATransferException;

import com.google.common.base.Preconditions;
import com.google.common.collect.ImmutableList;

@Options(prefix="cpa.arg")
public class ARGCPA extends AbstractSingleWrapperCPA implements ConfigurableProgramAnalysisWithBAM, ProofChecker, PostProcessor {

  public static CPAFactory factory() {
    return AutomaticCPAFactory.forType(ARGCPA.class);
  }

  @Option(secure=true,
  description="inform ARG CPA if it is run in a predicated analysis because then it must"
    + "behave differntly during merge.")
  private boolean inPredicatedAnalysis = false;
  
  @Option(secure=true,
      description="inform merge operator in predicated analysis that it should delete the subgraph of the merged node"
        + "which is required to get at most one successor per CFA edge.")
      private boolean deleteInPredicatedAnalysis = false;

  @Option(secure=true,
      description = "disable post processor for runtime verification ARG simplification, " +
          "always disable if CPA does not contain an automaton/monitor for error specification")
  private boolean disableRVARGSimplification = false;

  @Option(secure=true, name="errorPath.filters",
      description="Filter for irrelevant counterexamples to reduce the number of similar counterexamples reported."
      + " Only relevant with analysis.stopAfterErrors=false and cpa.arg.errorPath.exportImmediately=true."
      + " Put the weakest and cheapest filter first, e.g., PathEqualityCounterexampleFilter.")
  @ClassOption(packagePrefix="org.sosy_lab.cpachecker.cpa.arg.counterexamples")
  private List<Class<? extends CounterexampleFilter>> cexFilterClasses
      = ImmutableList.<Class<? extends CounterexampleFilter>>of(
          PathEqualityCounterexampleFilter.class);
  private final CounterexampleFilter cexFilter;

  private final LogManager logger;

  private final AbstractDomain abstractDomain;
  private final ARGTransferRelation transferRelation;
  private final MergeOperator mergeOperator;
  private final ARGStopSep stopOperator;
  private final PrecisionAdjustment precisionAdjustment;
  private final Reducer reducer;
  private final ARGStatistics stats;
  private final ProofChecker wrappedProofChecker;
  private final PostProcessor innerPostProcessor;
  private final Collection<PostProcessor> postProcessors;

  private final CEXExporter cexExporter;
  private final Map<ARGState, CounterexampleInfo> counterexamples = new WeakHashMap<>();
  private final MachineModel machineModel;

  private ARGCPA(ConfigurableProgramAnalysis cpa, Configuration config, LogManager logger, ShutdownNotifier pShutdownNotifier, CFA cfa) throws InvalidConfigurationException {
    super(cpa);
    config.inject(this);
    this.logger = logger;
    abstractDomain = new FlatLatticeDomain();
    transferRelation = new ARGTransferRelation(cpa.getTransferRelation());

    PrecisionAdjustment wrappedPrec = cpa.getPrecisionAdjustment();
    if (wrappedPrec instanceof SimplePrecisionAdjustment) {
      precisionAdjustment = new ARGSimplePrecisionAdjustment((SimplePrecisionAdjustment) wrappedPrec);
    } else {
      precisionAdjustment = new ARGPrecisionAdjustment(cpa.getPrecisionAdjustment(), inPredicatedAnalysis);
    }

    if (cpa instanceof ConfigurableProgramAnalysisWithBAM) {
      Reducer wrappedReducer = ((ConfigurableProgramAnalysisWithBAM)cpa).getReducer();
      if (wrappedReducer != null) {
        reducer = new ARGReducer(wrappedReducer);
      } else {
        reducer = null;
      }
    } else {
      reducer = null;
    }

    if (cpa instanceof ProofChecker) {
      this.wrappedProofChecker = (ProofChecker)cpa;
    } else {
      this.wrappedProofChecker = null;
    }

    MergeOperator wrappedMerge = getWrappedCpa().getMergeOperator();
    if (wrappedMerge == MergeSepOperator.getInstance()) {
      mergeOperator = MergeSepOperator.getInstance();
    } else {
      if (inPredicatedAnalysis) {
        mergeOperator = new ARGMergeJoinPredicatedAnalysis(wrappedMerge, deleteInPredicatedAnalysis);
      } else {
        mergeOperator = new ARGMergeJoin(wrappedMerge);
      }
    }
    stopOperator = new ARGStopSep(getWrappedCpa().getStopOperator(), logger, config);
    cexFilter = createCounterexampleFilter(config, logger, cpa);
    cexExporter = new CEXExporter(config, logger);
    stats = new ARGStatistics(config, this);
<<<<<<< HEAD

    if (cpa instanceof PostProcessor) {
      innerPostProcessor = (PostProcessor)cpa;
    } else {
      innerPostProcessor = null;
    }
    postProcessors = new ArrayList<>();
    postProcessors.add(new ARGDuplicateEdgeRemover());
    if (!disableRVARGSimplification) {
      postProcessors.add(new RVARGSimplifier(config, this, pShutdownNotifier));
    }
    postProcessors.add(new ARGDumper(config, this));

=======
    machineModel = cfa.getMachineModel();
>>>>>>> 75296b50
  }

  private CounterexampleFilter createCounterexampleFilter(Configuration config,
      LogManager logger, ConfigurableProgramAnalysis cpa) throws InvalidConfigurationException {
    final Object[] argumentValues = new Object[]{config, logger, cpa};
    final Class<?>[] argumentTypes = new Class<?>[]{Configuration.class, LogManager.class, ConfigurableProgramAnalysis.class};

    switch (cexFilterClasses.size()) {
    case 0:
      return new NullCounterexampleFilter();
    case 1:
      return Classes.createInstance(CounterexampleFilter.class, cexFilterClasses.get(0),
          argumentTypes,
          argumentValues,
          InvalidConfigurationException.class);
    default:
      List<CounterexampleFilter> filters = new ArrayList<>(cexFilterClasses.size());
      for (Class<? extends CounterexampleFilter> cls : cexFilterClasses) {
        filters.add(Classes.createInstance(CounterexampleFilter.class, cls,
          argumentTypes, argumentValues,
          InvalidConfigurationException.class));
      }
      return new ConjunctiveCounterexampleFilter(filters);
    }
  }

  @Override
  public AbstractDomain getAbstractDomain() {
    return abstractDomain;
  }

  @Override
  public TransferRelation getTransferRelation() {
    return transferRelation;
  }

  @Override
  public MergeOperator getMergeOperator() {
    return mergeOperator;
  }

  @Override
  public ForcedCoveringStopOperator getStopOperator() {
    return stopOperator;
  }

  @Override
  public PrecisionAdjustment getPrecisionAdjustment() {
    return precisionAdjustment;
  }

  @Override
  public Reducer getReducer() {
    return reducer;
  }

  @Override
  public AbstractState getInitialState(CFANode pNode, StateSpacePartition pPartition) {
    // TODO some code relies on the fact that this method is called only one and the result is the root of the ARG
    return new ARGState(getWrappedCpa().getInitialState(pNode, pPartition), null);
  }

  protected LogManager getLogger() {
    return logger;
  }

  @Override
  public void collectStatistics(Collection<Statistics> pStatsCollection) {
    pStatsCollection.add(stats);
    super.collectStatistics(pStatsCollection);
  }

  public Map<ARGState, CounterexampleInfo> getCounterexamples() {
    return Collections.unmodifiableMap(counterexamples);
  }

  public void addCounterexample(ARGState targetState, CounterexampleInfo pCounterexample) {
    checkArgument(targetState.isTarget());
    checkArgument(!pCounterexample.isSpurious());
    if (pCounterexample.getTargetPath() != null) {
      // With BAM, the targetState and the last state of the path
      // may actually be not identical.
      checkArgument(pCounterexample.getTargetPath().getLastState().isTarget());
    }
    counterexamples.put(targetState, pCounterexample);
  }

  public void clearCounterexamples(Set<ARGState> toRemove) {
    // Actually the goal would be that this method is not necessary
    // because the GC automatically removes counterexamples when the ARGState
    // is removed from the ReachedSet.
    // However, counterexamples may reference their target state through
    // the target path attribute, so the GC may not remove the counterexample.
    // While this is not a problem for correctness
    // (we check in the end which counterexamples are still valid),
    // it may be a memory leak.
    // Thus this method.

    counterexamples.keySet().removeAll(toRemove);
  }

  ARGToDotWriter getRefinementGraphWriter() {
    return stats.getRefinementGraphWriter();
  }

  @Override
  public boolean areAbstractSuccessors(AbstractState pElement, CFAEdge pCfaEdge,
      Collection<? extends AbstractState> pSuccessors) throws CPATransferException, InterruptedException {
    Preconditions.checkNotNull(wrappedProofChecker, "Wrapped CPA has to implement ProofChecker interface");
    return transferRelation.areAbstractSuccessors(pElement, pCfaEdge, pSuccessors, wrappedProofChecker);
  }

  @Override
  public boolean isCoveredBy(AbstractState pElement, AbstractState pOtherElement) throws CPAException, InterruptedException {
    Preconditions.checkNotNull(wrappedProofChecker, "Wrapped CPA has to implement ProofChecker interface");
    return stopOperator.isCoveredBy(pElement, pOtherElement, wrappedProofChecker);
  }

  @Override
  public void postProcess(ReachedSet pReached) throws InterruptedException {
    if (innerPostProcessor != null) {
      innerPostProcessor.postProcess(pReached);
    }
    for (PostProcessor postProcessor : postProcessors) {
      postProcessor.postProcess(pReached);
    }
  }

  void exportCounterexampleOnTheFly(ARGState pTargetState,
    CounterexampleInfo pCounterexampleInfo, int cexIndex) throws InterruptedException {
    if (cexExporter.shouldDumpErrorPathImmediately()) {
      if (cexFilter.isRelevant(pCounterexampleInfo)) {
        cexExporter.exportCounterexample(pTargetState, pCounterexampleInfo, cexIndex, null, true);
      } else {
        logger.log(Level.FINEST, "Skipping counterexample printing because it is similar to one of already printed.");
      }
    }
  }

  public MachineModel getMachineModel() {
    return machineModel;
  }
}<|MERGE_RESOLUTION|>--- conflicted
+++ resolved
@@ -172,7 +172,8 @@
     cexFilter = createCounterexampleFilter(config, logger, cpa);
     cexExporter = new CEXExporter(config, logger);
     stats = new ARGStatistics(config, this);
-<<<<<<< HEAD
+    
+    machineModel = cfa.getMachineModel();
 
     if (cpa instanceof PostProcessor) {
       innerPostProcessor = (PostProcessor)cpa;
@@ -186,9 +187,6 @@
     }
     postProcessors.add(new ARGDumper(config, this));
 
-=======
-    machineModel = cfa.getMachineModel();
->>>>>>> 75296b50
   }
 
   private CounterexampleFilter createCounterexampleFilter(Configuration config,

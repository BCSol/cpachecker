--- conflicted
+++ resolved
@@ -27,7 +27,7 @@
 import static com.google.common.base.Preconditions.checkNotNull;
 import static com.google.common.base.Preconditions.checkState;
 import static com.google.common.collect.FluentIterable.from;
-import static org.sosy_lab.cpachecker.util.AbstractStates.extractLocations;
+import static org.sosy_lab.cpachecker.util.AbstractStates.extractStateByType;
 
 import com.google.common.collect.Sets;
 
@@ -38,6 +38,7 @@
 import org.sosy_lab.cpachecker.core.defaults.AbstractSingleWrapperState;
 import org.sosy_lab.cpachecker.core.interfaces.AbstractState;
 import org.sosy_lab.cpachecker.core.interfaces.AbstractStateWithDummyLocation;
+import org.sosy_lab.cpachecker.core.interfaces.AbstractStateWithLocations;
 import org.sosy_lab.cpachecker.core.interfaces.Graphable;
 import org.sosy_lab.cpachecker.util.AbstractStates;
 
@@ -140,32 +141,23 @@
     // by an analysis. Possible traces might be 'interrupted' by covered states.
     // Covered states do not have children, so we expect the return value null in this case.
 
-    final Iterable<CFANode> currentLocs = extractLocations(this);
-    final Iterable<CFANode> childLocs = extractLocations(pChild);
+    final AbstractStateWithLocations currentLocs =
+        extractStateByType(this, AbstractStateWithLocations.class);
+    final AbstractStateWithLocations childLocs =
+        extractStateByType(pChild, AbstractStateWithLocations.class);
 
     // first try to get a normal edge
-<<<<<<< HEAD
-    for (CFANode currentLoc : currentLocs) {
-      for (CFANode childLoc : childLocs) {
-        if (currentLoc.hasEdgeTo(childLoc)) { // Forwards
-          return currentLoc.getEdgeTo(childLoc);
-
-        } else if (childLoc.hasEdgeTo(currentLoc)) { // Backwards
-          return childLoc.getEdgeTo(currentLoc);
-        }
-=======
     // consider only the actual analysis direction
     Collection<CFAEdge> ingoingEdgesOfChild = Sets.newHashSet(childLocs.getIngoingEdges());
     for (CFAEdge edge : currentLocs.getOutgoingEdges()) {
       if (ingoingEdgesOfChild.contains(edge)) {
         return edge;
->>>>>>> 2a02d9e1
       }
     }
 
     // then try to get a special edge, just to have some edge.
-    for (CFANode currentLoc : currentLocs) {
-      for (CFANode childLoc : childLocs) {
+    for (CFANode currentLoc : currentLocs.getLocationNodes()) {
+      for (CFANode childLoc : childLocs.getLocationNodes()) {
         if (currentLoc.getLeavingSummaryEdge() != null
             && currentLoc.getLeavingSummaryEdge().getSuccessor().equals(childLoc)) { // Forwards
           return currentLoc.getLeavingSummaryEdge();
@@ -173,13 +165,14 @@
       }
     }
 
+
     // check for dummy location
     AbstractStateWithDummyLocation stateWithDummyLocation =
         AbstractStates.extractStateByType(pChild, AbstractStateWithDummyLocation.class);
     if (stateWithDummyLocation != null && stateWithDummyLocation.isDummyLocation()) {
 
       for (CFAEdge enteringEdge : stateWithDummyLocation.getEnteringEdges()) {
-        for (CFANode currentLocation : currentLocs) {
+        for (CFANode currentLocation : currentLocs.getLocationNodes()) {
           if (enteringEdge.getPredecessor().equals(currentLocation)) {
             return enteringEdge;
           }

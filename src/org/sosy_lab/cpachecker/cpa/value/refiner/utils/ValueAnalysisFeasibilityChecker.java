/*
 *  CPAchecker is a tool for configurable software verification.
 *  This file is part of CPAchecker.
 *
 *  Copyright (C) 2007-2014  Dirk Beyer
 *  All rights reserved.
 *
 *  Licensed under the Apache License, Version 2.0 (the "License");
 *  you may not use this file except in compliance with the License.
 *  You may obtain a copy of the License at
 *
 *      http://www.apache.org/licenses/LICENSE-2.0
 *
 *  Unless required by applicable law or agreed to in writing, software
 *  distributed under the License is distributed on an "AS IS" BASIS,
 *  WITHOUT WARRANTIES OR CONDITIONS OF ANY KIND, either express or implied.
 *  See the License for the specific language governing permissions and
 *  limitations under the License.
 *
 *
 *  CPAchecker web page:
 *    http://cpachecker.sosy-lab.org
 */
package org.sosy_lab.cpachecker.cpa.value.refiner.utils;

import java.util.ArrayDeque;
import java.util.ArrayList;
import java.util.Collection;
import java.util.Deque;
import java.util.List;
import java.util.logging.Level;

import org.sosy_lab.common.Pair;
import org.sosy_lab.common.configuration.Configuration;
import org.sosy_lab.common.configuration.InvalidConfigurationException;
import org.sosy_lab.common.log.LogManager;
import org.sosy_lab.cpachecker.cfa.CFA;
import org.sosy_lab.cpachecker.cfa.model.CFAEdge;
import org.sosy_lab.cpachecker.cfa.model.CFAEdgeType;
import org.sosy_lab.cpachecker.cpa.arg.ARGState;
import org.sosy_lab.cpachecker.cpa.arg.MutableARGPath;
import org.sosy_lab.cpachecker.cpa.value.ValueAnalysisPrecision;
import org.sosy_lab.cpachecker.cpa.value.ValueAnalysisState;
import org.sosy_lab.cpachecker.cpa.value.ValueAnalysisTransferRelation;
import org.sosy_lab.cpachecker.exceptions.CPAException;
import org.sosy_lab.cpachecker.exceptions.CPATransferException;

import com.google.common.collect.Iterables;
import com.google.common.collect.Sets;

public class ValueAnalysisFeasibilityChecker {

  private final LogManager logger;
  private final ValueAnalysisTransferRelation transfer;
  private final ValueAnalysisPrecision precision;

  /**
   * This method acts as the constructor of the class.
   *
   * @param pLogger the logger to use
   * @param pCfa the cfa in use
   * @param pInitial the initial state for starting the exploration
   * @throws InvalidConfigurationException
   */
  public ValueAnalysisFeasibilityChecker(LogManager pLogger, CFA pCfa) throws InvalidConfigurationException {
    logger    = pLogger;

    transfer  = new ValueAnalysisTransferRelation(Configuration.builder().build(), pLogger, pCfa);
    precision = ValueAnalysisPrecision.createDefaultPrecision();
  }

  /**
   * This method checks if the given path is feasible, when not tracking the given set of variables.
   *
   * @param path the path to check
   * @return true, if the path is feasible, else false
   * @throws CPAException
   * @throws InterruptedException
   */
  public boolean isFeasible(final MutableARGPath path) throws CPAException, InterruptedException {
    return isFeasible(path, new ValueAnalysisState(), new ArrayDeque<ValueAnalysisState>());
  }

  /**
   * This method checks if the given path is feasible, starting with the given initial state.
   *
   * @param path the path to check
   * @param pInitial the initial state
   * @param pCallstack the initial callstack
   * @return true, if the path is feasible, else false
   * @throws CPAException
   * @throws InterruptedException
   */
  public boolean isFeasible(final MutableARGPath path, final ValueAnalysisState pInitial)
          throws CPAException, InterruptedException {
    return isFeasible(path, pInitial, new ArrayDeque<ValueAnalysisState>());
  }

  /**
   * This method checks if the given path is feasible, starting with the given initial state.
   *
   * @param path the path to check
   * @param pInitial the initial state
   * @param pCallstack the initial callstack
   * @return true, if the path is feasible, else false
   * @throws CPAException
   * @throws InterruptedException
   */
  public boolean isFeasible(final MutableARGPath path, final ValueAnalysisState pInitial, final Deque<ValueAnalysisState> pCallstack)
      throws CPAException, InterruptedException {

    return path.size() == getInfeasilbePrefix(path, pInitial, pCallstack).size();
  }

  /**
   * This method obtains the shortest prefix of the path, that is infeasible by itself.
   * If the path is feasible, the whole path is returned.
   * We assume that the path starts at the CFA-root-node and does not skip any edge on its way.
   *
   * @param path the path to check
   * @param pInitial the initial state
   * @param pCallstack the initial callstack
   * @return the shortest prefix of the path that is feasible by itself
   * @throws CPAException
   * @throws InterruptedException
   */
  public MutableARGPath getInfeasilbePrefix(final MutableARGPath path, final ValueAnalysisState pInitial,
                                     final Deque<ValueAnalysisState> pCallstack)
          throws CPAException, InterruptedException {
    return getInfeasilbePrefixes(path, pInitial,pCallstack).get(0);
  }

  /**
   * This method obtains a list of prefixes of the path, that are infeasible by themselves. If the path is feasible, the whole path
   * is returned as the only element of the list.
   *
   * @param path the path to check
   * @param pInitial the initial state
   * @return the list of prefix of the path that are feasible by themselves
   * @throws CPAException
   * @throws InterruptedException
   */
  public List<MutableARGPath> getInfeasilbePrefixes(final MutableARGPath path,
                                             final ValueAnalysisState pInitial,
                                             final Deque<ValueAnalysisState> callstack)
      throws CPAException, InterruptedException {

    List<MutableARGPath> prefixes = new ArrayList<>();

    try {
      MutableARGPath currentPrefix   = new MutableARGPath();
      ValueAnalysisState next = pInitial;

      // we need a callstack to handle recursive functioncalls,
      // because they override variables of current scope and we have to rebuild them.
      // TODO optimisation: use only for recursion, currently every functioncall is rebuild

      for (Pair<ARGState, CFAEdge> pathElement : path) {
<<<<<<< HEAD
        final CFAEdge edge = pathElement.getSecond();

        // we enter a function, so lets add the previous state to the stack
        if (edge.getEdgeType() == CFAEdgeType.FunctionCallEdge) {
          callstack.addLast(next);
        }

        // we leave a function, so rebuild return-state before assigning the return-value.
        if (!callstack.isEmpty() && edge.getEdgeType() == CFAEdgeType.FunctionReturnEdge) {
          // rebuild states with info from previous state
          final ValueAnalysisState callState = callstack.removeLast();
          next = next.rebuildStateAfterFunctionCall(callState);
        }

        Collection<ValueAnalysisState> successors = transfer.getAbstractSuccessors(
=======
        Collection<ValueAnalysisState> successors = transfer.getAbstractSuccessorsForEdge(
>>>>>>> 4bc52b4f
            next,
            precision,
            edge);

        currentPrefix.addLast(pathElement);

        // no successors => path is infeasible
        if (successors.isEmpty()) {
          logger.log(Level.FINE, "found infeasible prefix: ", pathElement.getSecond(), " did not yield a successor");
          prefixes.add(currentPrefix);

          currentPrefix = new MutableARGPath();
          successors    = Sets.newHashSet(next);
        }

        // extract singleton successor state
        next = Iterables.getOnlyElement(successors);
      }

      // prefixes is empty => path is feasible, so add complete path
      if (prefixes.isEmpty()) {
        logger.log(Level.FINE, "no infeasible prefixes found - path is feasible");
        prefixes.add(path);
      }

      return prefixes;
    } catch (CPATransferException e) {
      throw new CPAException("Computation of successor failed for checking path: " + e.getMessage(), e);
    }
  }
}<|MERGE_RESOLUTION|>--- conflicted
+++ resolved
@@ -156,7 +156,6 @@
       // TODO optimisation: use only for recursion, currently every functioncall is rebuild
 
       for (Pair<ARGState, CFAEdge> pathElement : path) {
-<<<<<<< HEAD
         final CFAEdge edge = pathElement.getSecond();
 
         // we enter a function, so lets add the previous state to the stack
@@ -171,10 +170,7 @@
           next = next.rebuildStateAfterFunctionCall(callState);
         }
 
-        Collection<ValueAnalysisState> successors = transfer.getAbstractSuccessors(
-=======
         Collection<ValueAnalysisState> successors = transfer.getAbstractSuccessorsForEdge(
->>>>>>> 4bc52b4f
             next,
             precision,
             edge);

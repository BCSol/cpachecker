/*
 *  CPAchecker is a tool for configurable software verification.
 *  This file is part of CPAchecker.
 *
 *  Copyright (C) 2007-2014  Dirk Beyer
 *  All rights reserved.
 *
 *  Licensed under the Apache License, Version 2.0 (the "License");
 *  you may not use this file except in compliance with the License.
 *  You may obtain a copy of the License at
 *
 *      http://www.apache.org/licenses/LICENSE-2.0
 *
 *  Unless required by applicable law or agreed to in writing, software
 *  distributed under the License is distributed on an "AS IS" BASIS,
 *  WITHOUT WARRANTIES OR CONDITIONS OF ANY KIND, either express or implied.
 *  See the License for the specific language governing permissions and
 *  limitations under the License.
 *
 *
 *  CPAchecker web page:
 *    http://cpachecker.sosy-lab.org
 */
package org.sosy_lab.cpachecker.cpa.value.refiner.utils;

import java.util.ArrayDeque;
import java.util.ArrayList;
import java.util.Collection;
import java.util.Deque;
import java.util.List;

import org.sosy_lab.common.Pair;
import org.sosy_lab.common.configuration.Configuration;
import org.sosy_lab.common.configuration.InvalidConfigurationException;
import org.sosy_lab.common.log.LogManager;
import org.sosy_lab.cpachecker.cfa.CFA;
import org.sosy_lab.cpachecker.cfa.model.CFAEdge;
import org.sosy_lab.cpachecker.cfa.model.CFAEdgeType;
import org.sosy_lab.cpachecker.cpa.arg.ARGPath;
import org.sosy_lab.cpachecker.cpa.arg.ARGState;
import org.sosy_lab.cpachecker.cpa.value.ValueAnalysisPrecision;
import org.sosy_lab.cpachecker.cpa.value.ValueAnalysisState;
import org.sosy_lab.cpachecker.cpa.value.ValueAnalysisTransferRelation;
import org.sosy_lab.cpachecker.exceptions.CPAException;
import org.sosy_lab.cpachecker.exceptions.CPATransferException;

import com.google.common.collect.Iterables;
import com.google.common.collect.Sets;

public class ValueAnalysisFeasibilityChecker {

  private final CFA cfa;
  private final LogManager logger;
  private final ValueAnalysisTransferRelation transfer;
  private final ValueAnalysisPrecision precision;
  private final Configuration config;

  /**
   * This method acts as the constructor of the class.
   *
   * @param pLogger the logger to use
   * @param pCfa the cfa in use
   * @param pInitial the initial state for starting the exploration
   * @throws InvalidConfigurationException
   */
  public ValueAnalysisFeasibilityChecker(LogManager pLogger, CFA pCfa) throws InvalidConfigurationException {
    this.cfa    = pCfa;
    this.logger = pLogger;

    config    = Configuration.builder().build();
    transfer  = new ValueAnalysisTransferRelation(config, logger, cfa);
    precision = ValueAnalysisPrecision.createDefaultPrecision();
  }

  /**
   * This method checks if the given path is feasible, when not tracking the given set of variables.
   *
   * @param path the path to check
   * @return true, if the path is feasible, else false
   * @throws CPAException
   * @throws InterruptedException
   */
  public boolean isFeasible(final ARGPath path) throws CPAException, InterruptedException {
    return isFeasible(path, new ValueAnalysisState());
  }

  /**
   * This method checks if the given path is feasible, starting with the given initial state.
   *
   * @param path the path to check
   * @param pInitial the initial state
   * @return true, if the path is feasible, else false
   * @throws CPAException
   * @throws InterruptedException
   */
  public boolean isFeasible(final ARGPath path, final ValueAnalysisState pInitial)
      throws CPAException, InterruptedException {

    return path.size() == getInfeasilbePrefix(path, pInitial).size();
  }

  /**
   * This method obtains the shortest prefix of the path, that is infeasible by itself.
   * If the path is feasible, the whole path is returned.
   * We assume that the path starts at the CFA-root-node and does not skip any edge on its way.
   *
   * @param path the path to check
   * @param pInitial the initial state
   * @return the shortest prefix of the path that is feasible by itself
   * @throws CPAException
   * @throws InterruptedException
   */
  public ARGPath getInfeasilbePrefix(final ARGPath path, final ValueAnalysisState pInitial)
      throws CPAException, InterruptedException {
    return getInfeasilbePrefixes(path, pInitial).get(0);
  }

  /**
   * This method obtains a list of prefixes of the path, that are infeasible by themselves. If the path is feasible, the whole path
   * is returned as the only element of the list.
   *
   * @param path the path to check
   * @param pInitial the initial state
   * @return the list of prefix of the path that are feasible by themselves
   * @throws CPAException
   * @throws InterruptedException
   */
  public List<ARGPath> getInfeasilbePrefixes(final ARGPath path, final ValueAnalysisState pInitial)
      throws CPAException, InterruptedException {

    List<ARGPath> prefixes = new ArrayList<>();

    try {
      ValueAnalysisState next = pInitial;

      ARGPath currentPrefix = new ARGPath();

      // we need a callstack to handle recursive functioncalls,
      // because they override variables of current scope and we have to rebuild them.
      // TODO optimisation: use only for recursion, currently every functioncall is rebuild
      final Deque<ValueAnalysisState> callstack = new ArrayDeque<>();

      for (Pair<ARGState, CFAEdge> pathElement : path) {
        final CFAEdge edge = pathElement.getSecond();

        // we enter a function, so lets add the previous state to the stack
        if (edge.getEdgeType() == CFAEdgeType.FunctionCallEdge) {
          callstack.addLast(next);
        }

        // we leave a function, so rebuild return-state before assigning the return-value.
        if (edge.getEdgeType() == CFAEdgeType.FunctionReturnEdge) {
          // rebuild states with info from previous state
          final ValueAnalysisState callState = callstack.removeLast();
          next = next.rebuildStateAfterFunctionCall(callState);
        }

        Collection<ValueAnalysisState> successors = transfer.getAbstractSuccessors(
            next,
<<<<<<< HEAD
            pPrecision,
            edge);
=======
            precision,
            pathElement.getSecond());
>>>>>>> 87be716d

        currentPrefix.addLast(pathElement);

        // no successors => path is infeasible
        if(successors.isEmpty()) {
          prefixes.add(currentPrefix);

          currentPrefix = new ARGPath();
          successors    = Sets.newHashSet(next);
        }

        // extract singleton successor state
        next = Iterables.getOnlyElement(successors);
      }

      // prefixes is empty => path is feasible, so add complete path
      if(prefixes.isEmpty()) {
        prefixes.add(path);
      }

      return prefixes;
    } catch (CPATransferException e) {
      throw new CPAException("Computation of successor failed for checking path: " + e.getMessage(), e);
    }
  }
}<|MERGE_RESOLUTION|>--- conflicted
+++ resolved
@@ -157,13 +157,8 @@
 
         Collection<ValueAnalysisState> successors = transfer.getAbstractSuccessors(
             next,
-<<<<<<< HEAD
-            pPrecision,
+            precision,
             edge);
-=======
-            precision,
-            pathElement.getSecond());
->>>>>>> 87be716d
 
         currentPrefix.addLast(pathElement);
 

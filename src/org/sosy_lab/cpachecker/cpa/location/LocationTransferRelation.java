--- conflicted
+++ resolved
@@ -23,8 +23,6 @@
  */
 package org.sosy_lab.cpachecker.cpa.location;
 
-<<<<<<< HEAD
-=======
 import java.util.ArrayList;
 import java.util.Collection;
 import java.util.Collections;
@@ -33,9 +31,9 @@
 import javax.annotation.Nonnull;
 
 import org.sosy_lab.cpachecker.cfa.ast.AAstNode;
->>>>>>> aaaa126a
 import org.sosy_lab.cpachecker.cfa.model.CFAEdge;
 import org.sosy_lab.cpachecker.cfa.model.CFANode;
+import org.sosy_lab.cpachecker.cfa.model.MultiEdge;
 import org.sosy_lab.cpachecker.core.interfaces.AbstractState;
 import org.sosy_lab.cpachecker.core.interfaces.AbstractStateWithShadowCode;
 import org.sosy_lab.cpachecker.core.interfaces.Precision;
@@ -44,16 +42,9 @@
 import org.sosy_lab.cpachecker.util.AbstractStates;
 import org.sosy_lab.cpachecker.util.CFAUtils;
 
-<<<<<<< HEAD
-import java.util.ArrayList;
-import java.util.Collection;
-import java.util.Collections;
-import java.util.List;
-=======
 import com.google.common.base.Preconditions;
 import com.google.common.collect.ImmutableSet;
 import com.google.common.collect.Lists;
->>>>>>> aaaa126a
 
 public class LocationTransferRelation implements TransferRelation {
 
@@ -73,8 +64,6 @@
     if (CFAUtils.allLeavingEdges(node).contains(pCfaEdge)) {
       return Collections.singleton(factory.getState(pCfaEdge.getSuccessor()));
 
-<<<<<<< HEAD
-=======
     } else if (node.getNumLeavingEdges() == 1
         && node.getLeavingEdge(0) instanceof MultiEdge) {
       // maybe we are "entering" a MultiEdge via it's first component edge
@@ -82,7 +71,6 @@
       if (multiEdge.getEdges().get(0).equals(pCfaEdge)) {
         return Collections.singleton(factory.getState(pCfaEdge.getSuccessor()));
       }
->>>>>>> aaaa126a
     }
 
     return Collections.emptySet();

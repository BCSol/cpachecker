package org.sosy_lab.cpachecker.cpa.automaton;

import java.io.Reader;
import java_cup.runtime.*;
import java_cup.runtime.ComplexSymbolFactory.Location;
import org.sosy_lab.common.io.Files;
import org.sosy_lab.common.io.Path;
import org.sosy_lab.common.io.Paths;
import org.sosy_lab.common.log.LogManager;
import org.sosy_lab.common.configuration.Configuration;
import java.io.FileNotFoundException;
import java.util.ArrayDeque;
import java.util.Deque;
import java.util.ArrayList;
import java.util.List;
import java.util.logging.Level;

import com.google.common.base.Charsets;

@javax.annotation.Generated("JFlex")
@SuppressWarnings(value = { "all", "unchecked", "fallthrough" })
%%

%cup
%class AutomatonScanner
%implements AutomatonSym
%line
%column

%{
  private StringBuilder string = new StringBuilder();
  private ComplexSymbolFactory sf;
  private Configuration config;
  private LogManager logger;
<<<<<<< HEAD
  private final List<Path> scannedFiles = new ArrayList<Path>();
  private final Deque<Path> filesStack = new ArrayDeque<Path>();

  public AutomatonScanner(java.io.InputStream r, Path file, Configuration config, LogManager logger, ComplexSymbolFactory sf) {
=======
  private final List<File> scannedFiles = new ArrayList<File>();
  private final Deque<File> filesStack = new ArrayDeque<File>();

  public AutomatonScanner(java.io.InputStream r, File file, Configuration config, LogManager logger, ComplexSymbolFactory sf) {
>>>>>>> 5f901b87
    this(r);
    filesStack.push(file);
    this.sf = sf;
    this.config = config;
    this.logger = logger;
  }
   
  private Path getFile(String pYytext) throws FileNotFoundException {
    assert pYytext.startsWith("#include ");
    String fileName = pYytext.replaceFirst("#include ", "").trim();
    
<<<<<<< HEAD
    Path file = Paths.get(fileName);
    if (!file.isAbsolute()) {
      Path currentFile = filesStack.peek();
      file = Paths.get(currentFile.getParent().getPath(), file.getPath());    
=======
    File file = new File(fileName);
    if (!file.isAbsolute()) {
      File currentFile = filesStack.peek();
      file = new File(currentFile.getParentFile(), file.getPath());    
>>>>>>> 5f901b87
    }

    if (scannedFiles.contains(file)) {
      logger.log(Level.WARNING, "File \"" + file + "\" was referenced multiple times. Redundant or cyclic references were ignored.");
      return null;
    }

    Files.checkReadableFile(file);
    scannedFiles.add(file);
    filesStack.push(file);
    return file;
  }
  
  private Location getStartLocation() {
    return new Location(filesStack.peek().getPath(), yyline+1,yycolumn+1-yylength());
  }

  private Location getEndLocation() {
    return new Location(filesStack.peek().getPath(), yyline+1,yycolumn+1);
  }
  
  private Symbol symbol(String name, int sym) {
    return sf.newSymbol(name, sym, getStartLocation(), getEndLocation());
  }

  private Symbol symbol(String name, int sym, String val) {
    return sf.newSymbol(name, sym, getStartLocation(), getEndLocation(), val);
  }
  
  private void error(String message) {
    logger.log(Level.WARNING, message + " near " + getStartLocation() + " - " + getEndLocation());
    throw new RuntimeException("Syntax error");
  }
%}
%eofval{
    return symbol("EOF", AutomatonSym.EOF);
%eofval}

LineTerminator = \r|\n|\r\n
InputCharacter = [^\r\n] | .
WhiteSpace     = {LineTerminator} | [ \t\f]

/* comments */
Comment = {TraditionalComment} | {EndOfLineComment}

TraditionalComment   = "/*" [^*] ~"*/" | "/*" "*"+ "/"
EndOfLineComment     = "//" {InputCharacter}* {LineTerminator}

Identifier = [:jletter:] [:jletterdigit:]*

DecIntegerLiteral = 0 | [1-9][0-9]*

%state STRING
%state CURLYEXPR
%state SQUAREEXPR


%%

/* keywords */
<YYINITIAL>
<<<<<<< HEAD
        "#include" {InputCharacter}+ 
        { Path file = getFile(yytext()); 
          if (file != null) {
            yypushStream(file.asCharSource(Charsets.US_ASCII).openBufferedStream());
          }
        }
=======
	"#include" {InputCharacter}+ 
	{ File file = getFile(yytext()); 
	  if (file != null) {
	    yypushStream(new FileReader(file));
	  }
	}
>>>>>>> 5f901b87
<YYINITIAL> ";"                 { return symbol(";", AutomatonSym.SEMICOLON); }
<YYINITIAL> ":"                 { return symbol(":", AutomatonSym.COLON); }
<YYINITIAL> "("                 { return symbol("(", AutomatonSym.OPEN_BRACKETS); }
<YYINITIAL> ")"                 { return symbol(")", AutomatonSym.CLOSE_BRACKETS); }
<YYINITIAL> "->"                { return symbol("->", AutomatonSym.ARROW); }
<YYINITIAL> "AUTOMATON"         { return symbol("AUTOMATON", AutomatonSym.AUTOMATON); }
<YYINITIAL> "END"               { return symbol("LABEL", AutomatonSym.END); }
<YYINITIAL> "OBSERVER"          { return symbol("OBSERVER", AutomatonSym.OBSERVER); }
<YYINITIAL> "CONTROL"           { return symbol("CONTROL", AutomatonSym.CONTROL); }
<YYINITIAL> "LOCAL"             { return symbol("LOCAL", AutomatonSym.LOCAL); }
<YYINITIAL> "INITIAL"           { return symbol("INITIAL", AutomatonSym.INITIAL); }
<YYINITIAL> "STATE"             { return symbol("STATE", AutomatonSym.STATE); }
<YYINITIAL> "ERROR"             { return symbol("ERROR", AutomatonSym.ERROR); }
<YYINITIAL> "STOP"              { return symbol("STOP", AutomatonSym.STOP); }
<YYINITIAL> "BREAK"             { return symbol("BREAK", AutomatonSym.BREAK); }
<YYINITIAL> "EXIT"              { return symbol("EXIT", AutomatonSym.EXIT); }
<YYINITIAL> "ASSUME"            { return symbol("ASSUME", AutomatonSym.ASSUME); }
<YYINITIAL> "ASSERT"            { return symbol("ASSERT", AutomatonSym.ASSERT); }
<YYINITIAL> "MATCH"             { return symbol("MATCH", AutomatonSym.MATCH); }
<YYINITIAL> "LABEL"             { return symbol("LABEL", AutomatonSym.LABEL); }
<YYINITIAL> "EVAL"              { return symbol("EVAL", AutomatonSym.EVAL); }
<YYINITIAL> "CHECK"             { return symbol("EVAL", AutomatonSym.CHECK); }
<YYINITIAL> "MODIFY"            { return symbol("MODIFY", AutomatonSym.MODIFY); }
<YYINITIAL> "DO"                { return symbol("DO", AutomatonSym.DO); }
<YYINITIAL> "GOTO"              { return symbol("GOTO", AutomatonSym.GOTO); }
<YYINITIAL> "true"              { return symbol("TRUE", AutomatonSym.TRUE); }
<YYINITIAL> "false"             { return symbol("FALSE", AutomatonSym.FALSE); }
<YYINITIAL> "TRUE"              { return symbol("TRUE", AutomatonSym.TRUE); }
<YYINITIAL> "FALSE"             { return symbol("FALSE", AutomatonSym.FALSE); }
<YYINITIAL> "PRINT"             { return symbol("PRINT", AutomatonSym.PRINT); }
<YYINITIAL> "USEFIRST"          { return symbol("USEFIRST", AutomatonSym.USEFIRST); }
<YYINITIAL> "USEALL"            { return symbol("USEALL", AutomatonSym.USEALL); }
<YYINITIAL> "TARGET"            { return symbol("TARGET", AutomatonSym.TARGET); }
<YYINITIAL> "IS_TARGET_STATE"   { return symbol("IS_TARGET_STATE", AutomatonSym.IS_TARGET_STATE); }
<YYINITIAL> ","                 { return symbol("COMMA", AutomatonSym.COMMA); }

<YYINITIAL> {
  /* identifiers */ 
  {Identifier}                   { return symbol("ID", AutomatonSym.IDENTIFIER, yytext()); }
 
  /* literals */
  {DecIntegerLiteral}            { return symbol("INT", AutomatonSym.INTEGER_LITERAL, yytext()); }
  \"                             { string.setLength(0); yybegin(STRING); }
  \{                             { string.setLength(0); yybegin(CURLYEXPR); }
  \[                             { string.setLength(0); yybegin(SQUAREEXPR); }

  /* operators */
  "!"                           { return symbol("!", AutomatonSym.EXCLAMATION); }
  "=="                           { return symbol("==", AutomatonSym.EQEQ); }
  "&&"                           { return symbol("&&", AutomatonSym.AND); }
  "||"                           { return symbol("||", AutomatonSym.OR); }
  "!="                           { return symbol("!=", AutomatonSym.NEQ); }
  "="                            { return symbol("=", AutomatonSym.EQ); }
  "+"                            { return symbol("+", AutomatonSym.PLUS); }
  "-"                            { return symbol("-", AutomatonSym.MINUS); }

  /* comments */
  {Comment}                      { /* ignore */ }
 
  /* whitespace */
  {WhiteSpace}                   { /* ignore */ }
}

<STRING> {
  \"                             { yybegin(YYINITIAL); 
                                   return symbol("STRING", AutomatonSym.STRING_LITERAL, 
                                   string.toString()); }
  [^\n\r\"\\]+                   { string.append( yytext() ); }
  \\t                            { string.append('\t'); }
  \\n                            { string.append('\n'); }

  \\r                            { string.append('\r'); }
  \\\"                           { string.append('"'); }
  \\\\                           { string.append('\\'); }
}
<CURLYEXPR> {
  \}                             { yybegin(YYINITIAL); 
                                   return symbol("CURLYEXPR", AutomatonSym.CURLYEXPR, 
                                   string.toString()); }
  [^\n\r\}\\]+                   { string.append( yytext() ); }
  \\t                            { string.append('\t'); }
  \\n                            { string.append('\n'); }

  \\r                            { string.append('\r'); }
  \\\}                           { string.append('}'); }
  \\\\                           { string.append('\\'); }
}
<SQUAREEXPR> {
  \]                             { yybegin(YYINITIAL); 
                                   return symbol("CURLYEXPR", AutomatonSym.SQUAREEXPR, 
                                   string.toString()); }
  [^\n\r\]\\]+                   { string.append( yytext() ); }
  \\t                            { string.append('\t'); }
  \\n                            { string.append('\n'); }

  \\r                            { string.append('\r'); }
  \\\]                           { string.append(']'); }
  \\\\                           { string.append('\\'); }
}
<<EOF>> {if (yymoreStreams()) { yypopStream(); filesStack.pop(); } else return symbol("EOF", AutomatonSym.EOF); }
/* error fallback */
.|\n                             { error("Illegal character <"+yytext()+">"); }<|MERGE_RESOLUTION|>--- conflicted
+++ resolved
@@ -9,14 +9,13 @@
 import org.sosy_lab.common.log.LogManager;
 import org.sosy_lab.common.configuration.Configuration;
 import java.io.FileNotFoundException;
+import java.nio.charset.StandardCharsets;
 import java.util.ArrayDeque;
 import java.util.Deque;
 import java.util.ArrayList;
 import java.util.List;
 import java.util.logging.Level;
 
-import com.google.common.base.Charsets;
-
 @javax.annotation.Generated("JFlex")
 @SuppressWarnings(value = { "all", "unchecked", "fallthrough" })
 %%
@@ -32,17 +31,10 @@
   private ComplexSymbolFactory sf;
   private Configuration config;
   private LogManager logger;
-<<<<<<< HEAD
   private final List<Path> scannedFiles = new ArrayList<Path>();
   private final Deque<Path> filesStack = new ArrayDeque<Path>();
 
   public AutomatonScanner(java.io.InputStream r, Path file, Configuration config, LogManager logger, ComplexSymbolFactory sf) {
-=======
-  private final List<File> scannedFiles = new ArrayList<File>();
-  private final Deque<File> filesStack = new ArrayDeque<File>();
-
-  public AutomatonScanner(java.io.InputStream r, File file, Configuration config, LogManager logger, ComplexSymbolFactory sf) {
->>>>>>> 5f901b87
     this(r);
     filesStack.push(file);
     this.sf = sf;
@@ -54,17 +46,10 @@
     assert pYytext.startsWith("#include ");
     String fileName = pYytext.replaceFirst("#include ", "").trim();
     
-<<<<<<< HEAD
     Path file = Paths.get(fileName);
     if (!file.isAbsolute()) {
       Path currentFile = filesStack.peek();
       file = Paths.get(currentFile.getParent().getPath(), file.getPath());    
-=======
-    File file = new File(fileName);
-    if (!file.isAbsolute()) {
-      File currentFile = filesStack.peek();
-      file = new File(currentFile.getParentFile(), file.getPath());    
->>>>>>> 5f901b87
     }
 
     if (scannedFiles.contains(file)) {
@@ -126,21 +111,12 @@
 
 /* keywords */
 <YYINITIAL>
-<<<<<<< HEAD
         "#include" {InputCharacter}+ 
         { Path file = getFile(yytext()); 
           if (file != null) {
-            yypushStream(file.asCharSource(Charsets.US_ASCII).openBufferedStream());
+            yypushStream(file.asCharSource(StandardCharsets.US_ASCII).openBufferedStream());
           }
         }
-=======
-	"#include" {InputCharacter}+ 
-	{ File file = getFile(yytext()); 
-	  if (file != null) {
-	    yypushStream(new FileReader(file));
-	  }
-	}
->>>>>>> 5f901b87
 <YYINITIAL> ";"                 { return symbol(";", AutomatonSym.SEMICOLON); }
 <YYINITIAL> ":"                 { return symbol(":", AutomatonSym.COLON); }
 <YYINITIAL> "("                 { return symbol("(", AutomatonSym.OPEN_BRACKETS); }
@@ -223,8 +199,9 @@
   [^\n\r\}\\]+                   { string.append( yytext() ); }
   \\t                            { string.append('\t'); }
   \\n                            { string.append('\n'); }
-
+  \n                             { string.append('\n'); }
   \\r                            { string.append('\r'); }
+  \r                             { string.append('\r'); }
   \\\}                           { string.append('}'); }
   \\\\                           { string.append('\\'); }
 }

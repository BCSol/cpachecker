/*
 *  CPAchecker is a tool for configurable software verification.
 *  This file is part of CPAchecker.
 *
 *  Copyright (C) 2007-2012  Dirk Beyer
 *  All rights reserved.
 *
 *  Licensed under the Apache License, Version 2.0 (the "License");
 *  you may not use this file except in compliance with the License.
 *  You may obtain a copy of the License at
 *
 *      http://www.apache.org/licenses/LICENSE-2.0
 *
 *  Unless required by applicable law or agreed to in writing, software
 *  distributed under the License is distributed on an "AS IS" BASIS,
 *  WITHOUT WARRANTIES OR CONDITIONS OF ANY KIND, either express or implied.
 *  See the License for the specific language governing permissions and
 *  limitations under the License.
 *
 *
 *  CPAchecker web page:
 *    http://cpachecker.sosy-lab.org
 */
package org.sosy_lab.cpachecker.cpa.assumptions.storage;

import org.sosy_lab.cpachecker.core.interfaces.AbstractDomain;
import org.sosy_lab.cpachecker.core.interfaces.AbstractState;
import org.sosy_lab.cpachecker.util.predicates.interfaces.Formula;
import org.sosy_lab.cpachecker.util.predicates.interfaces.FormulaManager;

public class AssumptionStorageDomain implements AbstractDomain {

  private final FormulaManager formulaManager;

  public AssumptionStorageDomain(
      FormulaManager pFormulaManager) {
    formulaManager = pFormulaManager;
  }

  @Override
  public AbstractState join(AbstractState pElement1, AbstractState pElement2) {

    AssumptionStorageState storageElement1= (AssumptionStorageState)pElement1;
    AssumptionStorageState storageElement2 = (AssumptionStorageState)pElement2;

    // create the disjunction of the stop formulas
    // however, if one of them is true, we would loose the information from the other
    // so handle these special cases separately
    Formula stopFormula1 = storageElement1.getStopFormula();
    Formula stopFormula2 = storageElement2.getStopFormula();
    Formula newStopFormula;
    if (stopFormula1.isTrue()) {
      newStopFormula = stopFormula2;
    } else if (stopFormula2.isTrue()) {
      newStopFormula = stopFormula1;
    } else {
      newStopFormula = formulaManager.makeOr(stopFormula1, stopFormula2);
    }

    return new AssumptionStorageState(
<<<<<<< HEAD
        formulaManager.makeAnd(storageElement1.getAssumption(),
=======
        formulaManager,
        bfmgr.and(storageElement1.getAssumption(),
>>>>>>> 30d65383
                               storageElement2.getAssumption()),
        newStopFormula);
  }

  @Override
  public boolean isLessOrEqual(AbstractState pElement1, AbstractState pElement2) {
    throw new UnsupportedOperationException();
  }
}<|MERGE_RESOLUTION|>--- conflicted
+++ resolved
@@ -2,7 +2,7 @@
  *  CPAchecker is a tool for configurable software verification.
  *  This file is part of CPAchecker.
  *
- *  Copyright (C) 2007-2012  Dirk Beyer
+ *  Copyright (C) 2007-2013  Dirk Beyer
  *  All rights reserved.
  *
  *  Licensed under the Apache License, Version 2.0 (the "License");
@@ -25,16 +25,19 @@
 
 import org.sosy_lab.cpachecker.core.interfaces.AbstractDomain;
 import org.sosy_lab.cpachecker.core.interfaces.AbstractState;
-import org.sosy_lab.cpachecker.util.predicates.interfaces.Formula;
-import org.sosy_lab.cpachecker.util.predicates.interfaces.FormulaManager;
+import org.sosy_lab.cpachecker.util.predicates.interfaces.BooleanFormula;
+import org.sosy_lab.cpachecker.util.predicates.interfaces.view.BooleanFormulaManagerView;
+import org.sosy_lab.cpachecker.util.predicates.interfaces.view.FormulaManagerView;
 
 public class AssumptionStorageDomain implements AbstractDomain {
 
-  private final FormulaManager formulaManager;
+  private final FormulaManagerView formulaManager;
+  private final BooleanFormulaManagerView bfmgr;
 
   public AssumptionStorageDomain(
-      FormulaManager pFormulaManager) {
+      FormulaManagerView pFormulaManager) {
     formulaManager = pFormulaManager;
+    bfmgr = formulaManager.getBooleanFormulaManager();
   }
 
   @Override
@@ -46,24 +49,20 @@
     // create the disjunction of the stop formulas
     // however, if one of them is true, we would loose the information from the other
     // so handle these special cases separately
-    Formula stopFormula1 = storageElement1.getStopFormula();
-    Formula stopFormula2 = storageElement2.getStopFormula();
-    Formula newStopFormula;
-    if (stopFormula1.isTrue()) {
+    BooleanFormula stopFormula1 = storageElement1.getStopFormula();
+    BooleanFormula stopFormula2 = storageElement2.getStopFormula();
+    BooleanFormula newStopFormula;
+    if (bfmgr.isTrue(stopFormula1)) {
       newStopFormula = stopFormula2;
-    } else if (stopFormula2.isTrue()) {
+    } else if (bfmgr.isTrue(stopFormula2)) {
       newStopFormula = stopFormula1;
     } else {
-      newStopFormula = formulaManager.makeOr(stopFormula1, stopFormula2);
+      newStopFormula = bfmgr.or(stopFormula1, stopFormula2);
     }
 
     return new AssumptionStorageState(
-<<<<<<< HEAD
-        formulaManager.makeAnd(storageElement1.getAssumption(),
-=======
         formulaManager,
         bfmgr.and(storageElement1.getAssumption(),
->>>>>>> 30d65383
                                storageElement2.getAssumption()),
         newStopFormula);
   }

/*
 *  CPAchecker is a tool for configurable software verification.
 *  This file is part of CPAchecker.
 *
 *  Copyright (C) 2007-2015  Dirk Beyer
 *  All rights reserved.
 *
 *  Licensed under the Apache License, Version 2.0 (the "License");
 *  you may not use this file except in compliance with the License.
 *  You may obtain a copy of the License at
 *
 *      http://www.apache.org/licenses/LICENSE-2.0
 *
 *  Unless required by applicable law or agreed to in writing, software
 *  distributed under the License is distributed on an "AS IS" BASIS,
 *  WITHOUT WARRANTIES OR CONDITIONS OF ANY KIND, either express or implied.
 *  See the License for the specific language governing permissions and
 *  limitations under the License.
 *
 *
 *  CPAchecker web page:
 *    http://cpachecker.sosy-lab.org
 */
package org.sosy_lab.cpachecker.cpa.smg.graphs;

import com.google.common.collect.Queues;
import java.util.Deque;
import java.util.logging.Level;
import org.sosy_lab.common.log.LogManager;
import org.sosy_lab.cpachecker.cpa.smg.graphs.edge.SMGEdge;
import org.sosy_lab.cpachecker.cpa.smg.graphs.edge.SMGEdgeHasValue;
import org.sosy_lab.cpachecker.cpa.smg.graphs.edge.SMGEdgeHasValueFilter;
import org.sosy_lab.cpachecker.cpa.smg.graphs.object.SMGNullObject;
import org.sosy_lab.cpachecker.cpa.smg.graphs.object.SMGObject;
import org.sosy_lab.cpachecker.cpa.smg.graphs.value.SMGValue;
import org.sosy_lab.cpachecker.cpa.smg.graphs.value.SMGZeroValue;

final class SMGConsistencyVerifier {
  private SMGConsistencyVerifier() {} /* utility class */

  /**
   * Simply log a message about a result of a single check.
   *
   * @param pResult A result of the check
   * @param pLogger A logger instance to which the message will be sent
   * @param pMessage A message to log
   * @return True, if the check was successful (equivalent to { @link pResult }
   */
  static private boolean verifySMGProperty(boolean pResult, LogManager pLogger, String pMessage) {
    pLogger.log(Level.FINEST, "Checking SMG consistency: ", pMessage, ":", pResult);
    return pResult;
  }

  /**
   * A consistency checks related to the NULL object
   *
   * @param pLogger A logger to record results
   * @param pSmg A SMG to verify
   * @return True, if pSmg satisfies all consistency criteria
   */
  private static boolean verifyNullObject(LogManager pLogger, UnmodifiableSMG pSmg) {
    SMGValue null_value = null;

    // Find a null value in values
    for (SMGValue value : pSmg.getValues()) {
      if (pSmg.getObjectPointedBy(value) == SMGNullObject.INSTANCE) {
        null_value = value;
        break;
      }
    }

    // Verify that one value pointing to NULL object is present in values
    if (null_value == null) {
      pLogger.log(Level.SEVERE, "SMG inconsistent: no value pointing to null object");
      return false;
    }

    // Verify that NULL value returned by getNullValue() points to NULL object
    if (pSmg.getObjectPointedBy(SMGZeroValue.INSTANCE) != SMGNullObject.INSTANCE) {
      pLogger.log(Level.SEVERE, "SMG inconsistent: null value not pointing to null object");
      return false;
    }

    // Verify that the value found in values is the one returned by getNullValue()
    if (SMGZeroValue.INSTANCE != null_value) {
      pLogger.log(Level.SEVERE, "SMG inconsistent: null value in values set not returned by getNullValue()");
      return false;
    }

    // Verify that NULL object has no value
    SMGEdgeHasValueFilter filter = SMGEdgeHasValueFilter.objectFilter(SMGNullObject.INSTANCE);

    if (! pSmg.getHVEdges(filter).isEmpty()) {
      pLogger.log(Level.SEVERE, "SMG inconsistent: null object has some value");
      return false;
    }

    // Verify that the NULL object is invalid
    if (pSmg.isObjectValid(SMGNullObject.INSTANCE)) {
      pLogger.log(Level.SEVERE, "SMG inconsistent: null object is not invalid");
      return false;
    }

    // Verify that the size of the NULL object is zero
    if (SMGNullObject.INSTANCE.getSize() != 0) {
      pLogger.log(Level.SEVERE, "SMG inconsistent: null object does not have zero size");
      return false;
    }

    return true;
  }

  /**
   * Verifies that invalid regions do not have any Has-Value edges, as this
   * is forbidden in consistent SMGs
   *
   * @param pLogger A logger to record results
   * @param pSmg A SMG to verify
   * @return True, if pSmg satisfies all consistency criteria.
   */
  private static boolean verifyInvalidRegionsHaveNoHVEdges(
      LogManager pLogger, UnmodifiableSMG pSmg) {
    for (SMGObject obj : pSmg.getObjects()) {
      if (pSmg.isObjectValid(obj) || pSmg.isObjectExternallyAllocated(obj)) {
        continue;
      }
      // Verify that the HasValue edge set for this invalid object is empty
      SMGEdgeHasValueFilter filter = SMGEdgeHasValueFilter.objectFilter(obj);

      if (pSmg.getHVEdges(filter).size() > 0) {
        pLogger.log(Level.SEVERE, "SMG inconsistent: invalid object has a HVEdge");
        return false;
      }
    }

    return true;
  }

  /**
   * Verifies that any fields (as designated by Has-Value edges) do not
   * exceed the boundary of the object.
   *
   * @param pLogger A logger to record results
   * @param pObject An object to verify
   * @param pSmg A SMG to verify
   * @return True, if Object in pSmg satisfies all consistency criteria. False otherwise.
   */
  private static boolean checkSingleFieldConsistency(
      LogManager pLogger, SMGObject pObject, UnmodifiableSMG pSmg) {

    // For all fields in the object, verify that sizeof(type)+field_offset < object_size
    SMGEdgeHasValueFilter filter = SMGEdgeHasValueFilter.objectFilter(pObject);

    for (SMGEdgeHasValue hvEdge : pSmg.getHVEdges(filter)) {
      if ((hvEdge.getOffset() + hvEdge.getSizeInBits(pSmg.getMachineModel())) > pObject.getSize()) {
        pLogger.log(Level.SEVERE, "SMG inconistent: field exceedes boundary of the object");
        pLogger.log(Level.SEVERE, "Object: ", pObject);
        pLogger.log(Level.SEVERE, "Field: ", hvEdge);
        return false;
      }
    }
    return true;
  }

  /**
   * Verify all objects satisfy the Field Consistency criteria
   * @param pLogger A logger to record results
   * @param pSmg A SMG to verify
   * @return True, if pSmg satisfies all consistency criteria. False otherwise.
   */
  private static boolean verifyFieldConsistency(LogManager pLogger, UnmodifiableSMG pSmg) {
    for (SMGObject obj : pSmg.getObjects()) {
      if (! checkSingleFieldConsistency(pLogger, obj, pSmg)) {
        return false;
      }
    }

    return true;
  }

  /**
   * Verify that the edges are consistent in the SMG
   *
   * @param pLogger A logger to record results
   * @param pSmg A SMG to verify
   * @param pEdges A set of edges for consistency verification
   * @return True, if all edges in pEdges satisfy consistency criteria. False otherwise.
   */
  private static boolean verifyEdgeConsistency(
<<<<<<< HEAD
      LogManager pLogger, SMG pSmg, Iterable<? extends SMGEdge> pEdges) {
=======
      LogManager pLogger, UnmodifiableSMG pSmg, Iterable<? extends SMGEdge> pEdges) {
>>>>>>> 901e65cb
    Deque<SMGEdge> to_verify = Queues.newArrayDeque(pEdges);

    while (!to_verify.isEmpty()) {
      SMGEdge edge = to_verify.pop();

      // Verify that the object assigned to the edge exists in the SMG
      if (!pSmg.getObjects().contains(edge.getObject())) {
        pLogger.log(Level.SEVERE, "SMG inconsistent: Edge from a nonexistent object");
        pLogger.log(Level.SEVERE, "Edge :", edge);
        return false;
      }

      // Verify that the value assigned to the edge exists in the SMG
      if (! pSmg.getValues().contains(edge.getValue())) {
        pLogger.log(Level.SEVERE, "SMG inconsistent: Edge to a nonexistent value");
        pLogger.log(Level.SEVERE, "Edge :", edge);
        return false;
      }

      // Verify that the edge is consistent to all remaining edges
      //  - edges of different type are inconsistent
      //  - two Has-Value edges are inconsistent iff:
      //    - leading from the same object AND
      //    - have same type AND
      //    - have same offset AND
      //    - leading to DIFFERENT values
      //  - two Points-To edges are inconsistent iff:
      //    - different values point to same place (object, offset)
      //    - same values do not point to the same place
      for (SMGEdge other_edge : to_verify) {
        if (! edge.isConsistentWith(other_edge)) {
          pLogger.log(Level.SEVERE, "SMG inconsistent: inconsistent edges");
          pLogger.log(Level.SEVERE, "First edge:  ", edge);
          pLogger.log(Level.SEVERE, "Second edge: ", other_edge);
          return false;
        }
      }
    }
    return true;
  }

  private static boolean verifyObjectConsistency(LogManager pLogger, UnmodifiableSMG pSmg) {
    for (SMGObject obj : pSmg.getObjects()) {
      try {
        pSmg.isObjectValid(obj);
      } catch (IllegalArgumentException e) {
        pLogger.log(Level.SEVERE, "SMG inconsistent: object does not have validity");
        return false;
      }

      if (obj.getSize() < 0) {
        pLogger.log(Level.SEVERE, "SMG inconsistent: object with size lower than 0");
        return false;
      }
    }
    return true;
  }

  //TODO: NEQ CONSISTENCY

  /**
   * Verify a single SMG if it meets all consistency criteria.
   * @param pLogger A logger to record results
   * @param pSmg A SMG to verify
   * @return True, if pSmg satisfies all consistency criteria
   */
  public static boolean verifySMG(LogManager pLogger, UnmodifiableSMG pSmg) {
    boolean toReturn = true;
    pLogger.log(Level.FINEST, "Starting constistency check of a SMG");

    toReturn = toReturn && verifySMGProperty(
        verifyNullObject(pLogger, pSmg),
        pLogger,
        "null object invariants hold");
    toReturn = toReturn && verifySMGProperty(
        verifyInvalidRegionsHaveNoHVEdges(pLogger, pSmg),
        pLogger,
        "invalid regions have no outgoing edges");
    toReturn = toReturn && verifySMGProperty(
        verifyFieldConsistency(pLogger, pSmg),
        pLogger,
        "field consistency");
    toReturn = toReturn && verifySMGProperty(
        verifyEdgeConsistency(pLogger, pSmg, pSmg.getHVEdges()),
        pLogger,
        "Has Value edge consistency");
    toReturn =
        toReturn
            && verifySMGProperty(
                verifyEdgeConsistency(pLogger, pSmg, pSmg.getPTEdges()),
                pLogger,
                "Points To edge consistency");
    toReturn = toReturn && verifySMGProperty(
        verifyObjectConsistency(pLogger, pSmg),
        pLogger,
        "Validity consistency");

    pLogger.log(Level.FINEST, "Ending consistency check of a SMG");

    return toReturn;
  }
}<|MERGE_RESOLUTION|>--- conflicted
+++ resolved
@@ -187,11 +187,7 @@
    * @return True, if all edges in pEdges satisfy consistency criteria. False otherwise.
    */
   private static boolean verifyEdgeConsistency(
-<<<<<<< HEAD
-      LogManager pLogger, SMG pSmg, Iterable<? extends SMGEdge> pEdges) {
-=======
       LogManager pLogger, UnmodifiableSMG pSmg, Iterable<? extends SMGEdge> pEdges) {
->>>>>>> 901e65cb
     Deque<SMGEdge> to_verify = Queues.newArrayDeque(pEdges);
 
     while (!to_verify.isEmpty()) {

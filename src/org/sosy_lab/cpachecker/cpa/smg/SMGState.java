--- conflicted
+++ resolved
@@ -1257,25 +1257,13 @@
     // If the value represents an address, and the address is known,
     // add the necessary points-To edge.
     if (pValue instanceof SMGAddressValue) {
-<<<<<<< HEAD
-      if (!containsValue(value)) {
-        SMGAddress address = ((SMGAddressValue) pValue).getAddress();
-
-        if (!address.isUnknown()) {
-          addPointsToEdge(
-              address.getObject(),
-              address.getOffset().getAsLong(),
-              value);
-        }
-=======
       SMGAddress address = ((SMGAddressValue) pValue).getAddress();
 
       if (!address.isUnknown()) {
         addPointsToEdge(
             address.getObject(),
-            address.getOffset().getValue(),
+            address.getOffset().getAsLong(),
             value);
->>>>>>> 9bd631a3
       }
     }
 

--- conflicted
+++ resolved
@@ -110,14 +110,9 @@
     InterpolationManager<Formula> manager = new UninstantiatingInterpolationManager(
                                                   fmgr,
                                                   impactCpa.getPathFormulaManager(),
-<<<<<<< HEAD
-                                                  solver, config, logger);
-=======
-                                                  impactCpa.getTheoremProver(),
+                                                  solver,
                                                   impactCpa.getFormulaManagerFactory(),
-                                                  impactCpa.getConfiguration(),
-                                                  logger);
->>>>>>> 7f570d8e
+                                                  config, logger);
 
     return new ImpactRefiner(config, logger, pCpa, manager, fmgr, solver);
   }

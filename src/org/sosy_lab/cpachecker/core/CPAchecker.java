/*
 *  CPAchecker is a tool for configurable software verification.
 *  This file is part of CPAchecker.
 *
 *  Copyright (C) 2007-2014  Dirk Beyer
 *  All rights reserved.
 *
 *  Licensed under the Apache License, Version 2.0 (the "License");
 *  you may not use this file except in compliance with the License.
 *  You may obtain a copy of the License at
 *
 *      http://www.apache.org/licenses/LICENSE-2.0
 *
 *  Unless required by applicable law or agreed to in writing, software
 *  distributed under the License is distributed on an "AS IS" BASIS,
 *  WITHOUT WARRANTIES OR CONDITIONS OF ANY KIND, either express or implied.
 *  See the License for the specific language governing permissions and
 *  limitations under the License.
 *
 *
 *  CPAchecker web page:
 *    http://cpachecker.sosy-lab.org
 */
package org.sosy_lab.cpachecker.core;

import static com.google.common.collect.FluentIterable.from;
import static org.sosy_lab.common.ShutdownNotifier.interruptCurrentThreadOnShutdown;
import static org.sosy_lab.cpachecker.util.AbstractStates.IS_TARGET_STATE;

import com.google.common.base.Joiner;
import com.google.common.base.Splitter;
import com.google.common.base.StandardSystemProperty;
import com.google.common.collect.ImmutableCollection;
import com.google.common.collect.ImmutableList;
import com.google.common.collect.ImmutableSet;
import com.google.common.collect.ImmutableSet.Builder;
import com.google.common.collect.Sets;
import com.google.common.io.Resources;

import org.sosy_lab.common.AbstractMBean;
import org.sosy_lab.common.ShutdownManager;
import org.sosy_lab.common.ShutdownNotifier;
import org.sosy_lab.common.ShutdownNotifier.ShutdownRequestListener;
import org.sosy_lab.common.configuration.Configuration;
import org.sosy_lab.common.configuration.FileOption;
import org.sosy_lab.common.configuration.InvalidConfigurationException;
import org.sosy_lab.common.configuration.Option;
import org.sosy_lab.common.configuration.Options;
import org.sosy_lab.common.io.MoreFiles;
import org.sosy_lab.common.log.LogManager;
import org.sosy_lab.cpachecker.cfa.CFA;
import org.sosy_lab.cpachecker.cfa.CFACreator;
import org.sosy_lab.cpachecker.cfa.Language;
import org.sosy_lab.cpachecker.cfa.model.CFANode;
import org.sosy_lab.cpachecker.cfa.model.FunctionEntryNode;
import org.sosy_lab.cpachecker.cfa.model.FunctionExitNode;
import org.sosy_lab.cpachecker.core.CPAcheckerResult.Result;
import org.sosy_lab.cpachecker.core.algorithm.Algorithm;
import org.sosy_lab.cpachecker.core.algorithm.Algorithm.AlgorithmStatus;
import org.sosy_lab.cpachecker.core.algorithm.ExternalCBMCAlgorithm;
import org.sosy_lab.cpachecker.core.algorithm.impact.ImpactAlgorithm;
import org.sosy_lab.cpachecker.core.interfaces.AbstractState;
import org.sosy_lab.cpachecker.core.interfaces.ConfigurableProgramAnalysis;
import org.sosy_lab.cpachecker.core.interfaces.Precision;
import org.sosy_lab.cpachecker.core.interfaces.Property;
import org.sosy_lab.cpachecker.core.interfaces.StateSpacePartition;
import org.sosy_lab.cpachecker.core.interfaces.StatisticsProvider;
import org.sosy_lab.cpachecker.core.interfaces.Targetable;
import org.sosy_lab.cpachecker.core.reachedset.AggregatedReachedSets;
import org.sosy_lab.cpachecker.core.reachedset.ReachedSet;
import org.sosy_lab.cpachecker.exceptions.CPAException;
import org.sosy_lab.cpachecker.exceptions.ParserException;
import org.sosy_lab.cpachecker.util.CPAs;
import org.sosy_lab.cpachecker.util.LoopStructure;
import org.sosy_lab.cpachecker.util.LoopStructure.Loop;
import org.sosy_lab.cpachecker.util.automaton.TargetLocationProvider;
import org.sosy_lab.cpachecker.util.automaton.TargetLocationProviderImpl;
import org.sosy_lab.cpachecker.util.globalinfo.GlobalInfo;

import java.io.FileNotFoundException;
import java.io.IOException;
import java.net.URL;
import java.nio.charset.StandardCharsets;
import java.nio.file.Path;
import java.nio.file.Paths;
import java.util.Collections;
import java.util.HashSet;
import java.util.List;
import java.util.Set;
import java.util.logging.Level;

@Options
public class CPAchecker {

  public static interface CPAcheckerMXBean {
    public int getReachedSetSize();

    public void stop();
  }

  private static class CPAcheckerBean extends AbstractMBean implements CPAcheckerMXBean {

    private final ReachedSet reached;
    private final ShutdownManager shutdownManager;

    public CPAcheckerBean(ReachedSet pReached, LogManager logger, ShutdownManager pShutdownManager) {
      super("org.sosy_lab.cpachecker:type=CPAchecker", logger);
      reached = pReached;
      shutdownManager = pShutdownManager;
      register();
    }

    @Override
    public int getReachedSetSize() {
      return reached.size();
    }

    @Override
    public void stop() {
      shutdownManager.requestShutdown("A stop request was received via the JMX interface.");
    }

  }

  @Option(
    secure = true,
    name = "analysis.stopAfterError",
    description = "stop after the first error has been found"
  )
  private boolean stopAfterError = true;

  @Option(
    secure = true,
    name = "analysis.disable",
    description = "stop CPAchecker after startup (internal option, not intended for users)"
  )
  private boolean disableAnalysis = false;

  public static enum InitialStatesFor {
    /**
     * Function entry node of the entry function
     */
    ENTRY,

    /**
     * Set of function entry nodes of all functions.
     */
    FUNCTION_ENTRIES,

    /**
     * All locations that are possible targets of the analysis.
     */
    TARGET,

    /**
     * Function exit node of the entry function.
     */
    EXIT,

    /**
     * All function exit nodes of all functions and all loop heads of endless loops.
     */
    FUNCTION_SINKS,

    /**
     * All function exit nodes of the entry function, and all loop heads of endless loops.
     */
    PROGRAM_SINKS
  }

  @Option(
    secure = true,
    name = "analysis.initialStatesFor",
    description = "What CFA nodes should be the starting point of the analysis?"
  )
  private Set<InitialStatesFor> initialStatesFor = Sets.newHashSet(InitialStatesFor.ENTRY);

  @Option(
    secure = true,
    name = "analysis.partitionInitialStates",
    description =
        "Partition the initial states based on the type of location they were created for (see 'initialStatesFor')"
  )
  private boolean partitionInitialStates = false;

  @Option(
    secure = true,
    name = "specification",
    description =
        "comma-separated list of files with specifications that should be checked"
            + "\n(see config/specification/ for examples)"
  )
  @FileOption(FileOption.Type.OPTIONAL_INPUT_FILE)
  private List<Path> specificationFiles = ImmutableList.of();

  @Option(
    secure = true,
    name = "backwardSpecification",
    description =
        "comma-separated list of files with specifications that should be used "
            + "\nin a backwards analysis; used if the analysis starts at the target states!"
            + "\n(see config/specification/ for examples)"
  )
  @FileOption(FileOption.Type.OPTIONAL_INPUT_FILE)
  private List<Path> backwardSpecificationFiles = ImmutableList.of();

  @Option(
    secure = true,
    name = "analysis.algorithm.CBMC",
    description = "use CBMC as an external tool from CPAchecker"
  )
  private boolean runCBMCasExternalTool = false;

  @Option(
    secure = true,
    name = "analysis.unknownAsTrue",
    description = "Do not report unknown if analysis terminated, report true (UNSOUND!)."
  )
  private boolean unknownAsTrue = false;

  private final LogManager logger;
  private final Configuration config;
  private final ShutdownManager shutdownManager;
  private final ShutdownNotifier shutdownNotifier;
  private final CoreComponentsFactory factory;

  // The content of this String is read from a file that is created by the
  // ant task "init".
  // To change the version, update the property in build.xml.
  private static final String version;
  static {
    String v = "(unknown version)";
    try {
      URL url = CPAchecker.class.getClassLoader().getResource("org/sosy_lab/cpachecker/VERSION.txt");
      if (url != null) {
        String content = Resources.toString(url, StandardCharsets.US_ASCII).trim();
        if (content.matches("[a-zA-Z0-9 ._+:-]+")) {
          v = content;
        }
      }
    } catch (IOException e) {
      // Ignore exception, no better idea what to do here.
    }
    version = v;
  }

  public static String getVersion() {
    return getCPAcheckerVersion()
        + " (" + StandardSystemProperty.JAVA_VM_NAME.value()
        +  " " + StandardSystemProperty.JAVA_VERSION.value() + ")";
  }

  public static String getCPAcheckerVersion() {
    return version;
  }

  public CPAchecker(Configuration pConfiguration, LogManager pLogManager,
      ShutdownManager pShutdownManager) throws InvalidConfigurationException {
    config = pConfiguration;
    logger = pLogManager;
    shutdownManager = pShutdownManager;
    shutdownNotifier = pShutdownManager.getNotifier();

    config.inject(this);
    factory =
        new CoreComponentsFactory(
            pConfiguration, pLogManager, shutdownNotifier, new AggregatedReachedSets());
  }

  public CPAcheckerResult run(String programDenotation) {

    logger.log(Level.INFO, "CPAchecker", getVersion(), "started");

    MainCPAStatistics stats = null;
    Algorithm algorithm = null;
    ReachedSet reached = null;
    CFA cfa = null;
    Result result = Result.NOT_YET_STARTED;
    String violatedPropertyDescription = "";

    final ShutdownRequestListener interruptThreadOnShutdown = interruptCurrentThreadOnShutdown();
    shutdownNotifier.register(interruptThreadOnShutdown);

    try {
      stats = new MainCPAStatistics(config, logger, programDenotation, shutdownNotifier);

      // create reached set, cpa, algorithm
      stats.creationTime.start();
      reached = factory.createReachedSet();

      if (runCBMCasExternalTool) {

        checkIfOneValidFile(programDenotation);
        algorithm = new ExternalCBMCAlgorithm(programDenotation, config, logger);

      } else {
        cfa = parse(programDenotation, stats);
        GlobalInfo.getInstance().storeCFA(cfa);
        shutdownNotifier.shutdownIfNecessary();

        ConfigurableProgramAnalysis cpa;
        Specification specification;
        stats.cpaCreationTime.start();
        try {
          specification = Specification.fromFiles(specificationFiles, cfa, config, logger);
          cpa = factory.createCPA(cfa, specification);
        } finally {
          stats.cpaCreationTime.stop();
        }

        if (cpa instanceof StatisticsProvider) {
          ((StatisticsProvider)cpa).collectStatistics(stats.getSubStatistics());
        }

        GlobalInfo.getInstance().setUpInfoFromCPA(cpa);

        algorithm = factory.createAlgorithm(cpa, programDenotation, cfa, specification);

        if (algorithm instanceof StatisticsProvider) {
          ((StatisticsProvider)algorithm).collectStatistics(stats.getSubStatistics());
        }

        if (algorithm instanceof ImpactAlgorithm) {
          ImpactAlgorithm mcmillan = (ImpactAlgorithm)algorithm;
          reached.add(mcmillan.getInitialState(cfa.getMainFunction()), mcmillan.getInitialPrecision(cfa.getMainFunction()));
        } else {
          initializeReachedSet(reached, cpa, cfa.getMainFunction(), cfa);
        }
      }

      printConfigurationWarnings();

      stats.creationTime.stop();
      shutdownNotifier.shutdownIfNecessary();
      // now everything necessary has been instantiated

      if (disableAnalysis) {
        return new CPAcheckerResult(
            Result.NOT_YET_STARTED, violatedPropertyDescription, null, cfa, stats);
      }

      // run analysis
      result = Result.UNKNOWN; // set to unknown so that the result is correct in case of exception

      AlgorithmStatus status = runAlgorithm(algorithm, reached, stats);

      stats.resultAnalysisTime.start();
      Set<Property> violatedProperties = findViolatedProperties(reached);
      if (!violatedProperties.isEmpty()) {
        violatedPropertyDescription = Joiner.on(", ").join(violatedProperties);

        if (!status.isPrecise()) {
          result = Result.UNKNOWN;
        } else {
          result = Result.FALSE;
        }
      } else {
        result = analyzeResult(reached, status.isSound());
        if (unknownAsTrue && result == Result.UNKNOWN) {
          result = Result.TRUE;
        }
      }
      stats.resultAnalysisTime.stop();

    } catch (IOException e) {
      logger.logUserException(Level.SEVERE, e, "Could not read file");

    } catch (ParserException e) {
      logger.logUserException(Level.SEVERE, e, "Parsing failed");
      StringBuilder msg = new StringBuilder();
      msg.append("Please make sure that the code can be compiled by a compiler.\n");
      if (e.getLanguage() == Language.C) {
        msg.append("If the code was not preprocessed, please use a C preprocessor\nor specify the -preprocess command-line argument.\n");
      }
      msg.append("If the error still occurs, please send this error message\ntogether with the input file to cpachecker-users@googlegroups.com.\n");
      logger.log(Level.INFO, msg);

    } catch (InvalidConfigurationException e) {
      logger.logUserException(Level.SEVERE, e, "Invalid configuration");

    } catch (InterruptedException e) {
      // CPAchecker must exit because it was asked to
      // we return normally instead of propagating the exception
      // so we can return the partial result we have so far
      logger.logUserException(Level.WARNING, e, "Analysis interrupted");

    } catch (CPAException e) {
      logger.logUserException(Level.SEVERE, e, null);

    } finally {
      CPAs.closeIfPossible(algorithm, logger);
      shutdownNotifier.unregister(interruptThreadOnShutdown);
    }
    return new CPAcheckerResult(result, violatedPropertyDescription, reached, cfa, stats);
  }

  private void checkIfOneValidFile(String fileDenotation) throws InvalidConfigurationException {
    if (!denotesOneFile(fileDenotation)) {
      throw new InvalidConfigurationException(
        "Exactly one code file has to be given.");
    }

    Path file = Paths.get(fileDenotation);

    try {
      MoreFiles.checkReadableFile(file);
    } catch (FileNotFoundException e) {
      throw new InvalidConfigurationException(e.getMessage());
    }
  }

  private boolean denotesOneFile(String programDenotation) {
    return !programDenotation.contains(",");
  }

  private CFA parse(String fileNamesCommaSeparated, MainCPAStatistics stats) throws InvalidConfigurationException, IOException,
      ParserException, InterruptedException {
    // parse file and create CFA
    CFACreator cfaCreator = new CFACreator(config, logger, shutdownNotifier);
    stats.setCFACreator(cfaCreator);

    Splitter commaSplitter = Splitter.on(',').omitEmptyStrings().trimResults();
    CFA cfa = cfaCreator.parseFileAndCreateCFA(commaSplitter.splitToList(fileNamesCommaSeparated));
    stats.setCFA(cfa);
    return cfa;
  }

  private void printConfigurationWarnings() {
    Set<String> unusedProperties = config.getUnusedProperties();
    if (!unusedProperties.isEmpty()) {
      logger.log(Level.WARNING, "The following configuration options were specified but are not used:\n",
          Joiner.on("\n ").join(unusedProperties), "\n");
    }
    Set<String> deprecatedProperties = config.getDeprecatedProperties();
    if (!deprecatedProperties.isEmpty()) {
      logger.log(Level.WARNING, "The following options are deprecated and will be removed in the future:\n",
          Joiner.on("\n ").join(deprecatedProperties), "\n");
    }
  }

  private AlgorithmStatus runAlgorithm(final Algorithm algorithm,
      final ReachedSet reached,
      final MainCPAStatistics stats) throws CPAException, InterruptedException {

    logger.log(Level.INFO, "Starting analysis ...");

    AlgorithmStatus status = AlgorithmStatus.SOUND_AND_PRECISE;

    // register management interface for CPAchecker
    CPAcheckerBean mxbean = new CPAcheckerBean(reached, logger, shutdownManager);

    stats.startAnalysisTimer();
    try {
      do {
        status = status.update(algorithm.run(reached));

        // either run only once (if stopAfterError == true)
        // or until the waitlist is empty
      } while (!stopAfterError && reached.hasWaitingState());

      logger.log(Level.INFO, "Stopping analysis ...");
      return status;

    } finally {
      stats.stopAnalysisTimer();

      // unregister management interface for CPAchecker
      mxbean.unregister();
    }
  }

  private Set<Property> findViolatedProperties(final ReachedSet reached) {

    final Set<Property> result = Sets.newHashSet();

    for (AbstractState e : from(reached).filter(IS_TARGET_STATE)) {
      Targetable t = (Targetable) e;
      result.addAll(t.getViolatedProperties());
    }

    return result;
  }

  private Result analyzeResult(final ReachedSet reached, boolean isSound) {
    if (reached.hasWaitingState()) {
      logger.log(Level.WARNING, "Analysis not completed: there are still states to be processed.");
      return Result.UNKNOWN;
    }

    if (!isSound) {
      logger.log(Level.WARNING, "Analysis incomplete: no errors found, but not everything could be checked.");
      return Result.UNKNOWN;
    }

    return Result.TRUE;
  }

  private void addToInitialReachedSet(
      final Set<? extends CFANode> pLocations,
      final Object pPartitionKey,
      final ReachedSet pReached,
      final ConfigurableProgramAnalysis pCpa) throws InterruptedException {

    for (CFANode loc: pLocations) {
      StateSpacePartition putIntoPartition = partitionInitialStates
          ? StateSpacePartition.getPartitionWithKey(pPartitionKey)
          : StateSpacePartition.getDefaultPartition();

      AbstractState initialState = pCpa.getInitialState(loc, putIntoPartition);
      Precision initialPrecision = pCpa.getInitialPrecision(loc, putIntoPartition);

      pReached.add(initialState, initialPrecision);
    }
  }

  private void initializeReachedSet(
      final ReachedSet pReached,
      final ConfigurableProgramAnalysis pCpa,
      final FunctionEntryNode pAnalysisEntryFunction,
      final CFA pCfa)
      throws InvalidConfigurationException, InterruptedException {

    logger.log(Level.FINE, "Creating initial reached set");

    for (InitialStatesFor isf: initialStatesFor) {
      final ImmutableSet<? extends CFANode> initialLocations;
      switch (isf) {
      case ENTRY:
        initialLocations = ImmutableSet.of(pAnalysisEntryFunction);
        break;
      case EXIT:
        initialLocations = ImmutableSet.of(pAnalysisEntryFunction.getExitNode());
        break;
      case FUNCTION_ENTRIES:
        initialLocations = ImmutableSet.copyOf(pCfa.getAllFunctionHeads());
        break;
      case FUNCTION_SINKS:
        initialLocations = ImmutableSet.<CFANode>builder().addAll(getAllEndlessLoopHeads(pCfa.getLoopStructure().get()))
                                                          .addAll(getAllFunctionExitNodes(pCfa))
                                                          .build();
        break;
      case PROGRAM_SINKS:
        Builder<CFANode> builder = ImmutableSet.<CFANode>builder().addAll(getAllEndlessLoopHeads(pCfa.getLoopStructure().get()));
        if (pCfa.getAllNodes().contains(pAnalysisEntryFunction.getExitNode())) {
          builder.add(pAnalysisEntryFunction.getExitNode());
        }
         initialLocations = builder.build();
        break;
        case TARGET:
          TargetLocationProvider tlp =
              new TargetLocationProviderImpl(shutdownNotifier, logger, pCfa);
          initialLocations =
              tlp.tryGetAutomatonTargetLocations(
                  pAnalysisEntryFunction,
                  Specification.fromFiles(backwardSpecificationFiles, pCfa, config, logger));
          break;
      default:
        throw new AssertionError("Unhandled case statement: " + initialStatesFor);
      }

      addToInitialReachedSet(initialLocations, isf, pReached, pCpa);
    }

    if (!pReached.hasWaitingState()
<<<<<<< HEAD
        && !(initialStatesFor.isEmpty() && initialStatesFor.contains(InitialStatesFor.TARGET))) {
=======
        && !(initialStatesFor.equals(Collections.singleton(InitialStatesFor.TARGET)))) {
>>>>>>> 309e0af6
      throw new InvalidConfigurationException("Initialization of the set of initial states failed: No analysis target found!");
    } else {
      logger.logf(
          Level.FINE,
          "Initial reached set has a waitlist of %d states.",
          pReached.getWaitlist().size());
    }

  }

  private Set<CFANode> getAllFunctionExitNodes(CFA cfa) {
    Set<CFANode> functionExitNodes = new HashSet<>();

    for (FunctionEntryNode node : cfa.getAllFunctionHeads()) {
      FunctionExitNode exitNode = node.getExitNode();
      if (cfa.getAllNodes().contains(exitNode)) {
        functionExitNodes.add(exitNode);
      }
    }
    return functionExitNodes;
  }

  private Set<CFANode> getAllEndlessLoopHeads(LoopStructure structure) {
    ImmutableCollection<Loop> loops = structure.getAllLoops();
    Set<CFANode> loopHeads = new HashSet<>();

    for (Loop l : loops) {
      if (l.getOutgoingEdges().isEmpty()) {
        // one loopHead per loop should be enough for finding all locations
        for (CFANode head : l.getLoopHeads()) {
          loopHeads.add(head);
        }
      }
    }
    return loopHeads;
  }
}<|MERGE_RESOLUTION|>--- conflicted
+++ resolved
@@ -562,11 +562,7 @@
     }
 
     if (!pReached.hasWaitingState()
-<<<<<<< HEAD
-        && !(initialStatesFor.isEmpty() && initialStatesFor.contains(InitialStatesFor.TARGET))) {
-=======
         && !(initialStatesFor.equals(Collections.singleton(InitialStatesFor.TARGET)))) {
->>>>>>> 309e0af6
       throw new InvalidConfigurationException("Initialization of the set of initial states failed: No analysis target found!");
     } else {
       logger.logf(

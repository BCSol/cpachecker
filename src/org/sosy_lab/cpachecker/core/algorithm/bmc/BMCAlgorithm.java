/*
 *  CPAchecker is a tool for configurable software verification.
 *  This file is part of CPAchecker.
 *
 *  Copyright (C) 2007-2014  Dirk Beyer
 *  All rights reserved.
 *
 *  Licensed under the Apache License, Version 2.0 (the "License");
 *  you may not use this file except in compliance with the License.
 *  You may obtain a copy of the License at
 *
 *      http://www.apache.org/licenses/LICENSE-2.0
 *
 *  Unless required by applicable law or agreed to in writing, software
 *  distributed under the License is distributed on an "AS IS" BASIS,
 *  WITHOUT WARRANTIES OR CONDITIONS OF ANY KIND, either express or implied.
 *  See the License for the specific language governing permissions and
 *  limitations under the License.
 *
 *
 *  CPAchecker web page:
 *    http://cpachecker.sosy-lab.org
 */
package org.sosy_lab.cpachecker.core.algorithm.bmc;

import static com.google.common.collect.FluentIterable.from;
import static org.sosy_lab.cpachecker.util.AbstractStates.IS_TARGET_STATE;

<<<<<<< HEAD
import com.google.common.base.Optional;
import com.google.common.base.Predicates;
import com.google.common.collect.ImmutableList;
import com.google.common.collect.Iterables;
import com.google.common.collect.Sets;
=======
import java.util.Set;
import java.util.logging.Level;
>>>>>>> aaaa126a

import org.sosy_lab.common.ShutdownManager;
import org.sosy_lab.common.configuration.Configuration;
import org.sosy_lab.common.configuration.FileOption;
import org.sosy_lab.common.configuration.InvalidConfigurationException;
import org.sosy_lab.common.configuration.Option;
import org.sosy_lab.common.configuration.Options;
import org.sosy_lab.common.io.MoreFiles;
import org.sosy_lab.common.log.LogManager;
import org.sosy_lab.cpachecker.cfa.CFA;
import org.sosy_lab.cpachecker.cfa.model.CFAEdge;
import org.sosy_lab.cpachecker.cfa.model.CFANode;
import org.sosy_lab.cpachecker.cfa.types.MachineModel;
import org.sosy_lab.cpachecker.core.AnalysisDirection;
import org.sosy_lab.cpachecker.core.CPAcheckerResult.Result;
import org.sosy_lab.cpachecker.core.algorithm.Algorithm;
import org.sosy_lab.cpachecker.core.counterexample.CounterexampleInfo;
import org.sosy_lab.cpachecker.core.interfaces.ConfigurableProgramAnalysis;
import org.sosy_lab.cpachecker.core.interfaces.Statistics;
import org.sosy_lab.cpachecker.core.reachedset.ReachedSet;
import org.sosy_lab.cpachecker.core.reachedset.ReachedSetFactory;
import org.sosy_lab.cpachecker.cpa.arg.ARGCPA;
import org.sosy_lab.cpachecker.cpa.arg.ARGPath;
import org.sosy_lab.cpachecker.cpa.arg.ARGPathExporter;
import org.sosy_lab.cpachecker.cpa.arg.ARGState;
import org.sosy_lab.cpachecker.cpa.arg.ARGUtils;
import org.sosy_lab.cpachecker.cpa.arg.GraphBuilder;
import org.sosy_lab.cpachecker.cpa.arg.InvariantProvider;
import org.sosy_lab.cpachecker.cpa.predicate.PredicateCPA;
import org.sosy_lab.cpachecker.exceptions.CPAException;
import org.sosy_lab.cpachecker.exceptions.CPATransferException;
import org.sosy_lab.cpachecker.util.AbstractStates;
import org.sosy_lab.cpachecker.util.CPAs;
import org.sosy_lab.cpachecker.util.expressions.ExpressionTree;
import org.sosy_lab.cpachecker.util.expressions.ExpressionTrees;
import org.sosy_lab.cpachecker.util.predicates.AssignmentToPathAllocator;
import org.sosy_lab.cpachecker.util.predicates.PathChecker;
import org.sosy_lab.cpachecker.util.predicates.interpolation.CounterexampleTraceInfo;
import org.sosy_lab.cpachecker.util.predicates.pathformula.PathFormulaManager;
import org.sosy_lab.cpachecker.util.predicates.pathformula.PathFormulaManagerImpl;
import org.sosy_lab.cpachecker.util.predicates.smt.BooleanFormulaManagerView;
import org.sosy_lab.cpachecker.util.predicates.smt.FormulaManagerView;
import org.sosy_lab.cpachecker.util.predicates.smt.Solver;
import org.sosy_lab.solver.SolverException;
import org.sosy_lab.solver.api.BooleanFormula;
import org.sosy_lab.solver.api.Model.ValueAssignment;
import org.sosy_lab.solver.api.ProverEnvironment;

<<<<<<< HEAD
import java.io.IOException;
import java.io.PrintStream;
import java.io.Writer;
import java.nio.charset.StandardCharsets;
import java.nio.file.Path;
import java.nio.file.Paths;
import java.util.Collection;
import java.util.List;
import java.util.Map;
import java.util.Set;
import java.util.logging.Level;
=======
import com.google.common.collect.Iterables;
import com.google.common.collect.Multimap;
import com.google.common.collect.Sets;
>>>>>>> aaaa126a

@Options(prefix="bmc")
public class BMCAlgorithm extends AbstractBMCAlgorithm implements Algorithm {

  @Option(secure=true, description="Check reachability of target states after analysis "
      + "(classical BMC). The alternative is to check the reachability "
      + "as soon as the target states are discovered, which is done if "
      + "cpa.predicate.targetStateSatCheck=true.")
  private boolean checkTargetStates = true;

  @Option(secure=true, description="Export auxiliary invariants used for induction.")
  @FileOption(FileOption.Type.OUTPUT_FILE)
  private Path invariantsExport = Paths.get("invariants.graphml");

  private final ConfigurableProgramAnalysis cpa;

  private final FormulaManagerView fmgr;
  private final PathFormulaManager pmgr;
  private final BooleanFormulaManagerView bfmgr;
  private final Solver solver;

  private final Configuration config;
  private final CFA cfa;
  private final AssignmentToPathAllocator assignmentToPathAllocator;

  private final ARGPathExporter argPathExporter;

  public BMCAlgorithm(Algorithm pAlgorithm, ConfigurableProgramAnalysis pCPA,
                      Configuration pConfig, LogManager pLogger,
                      ReachedSetFactory pReachedSetFactory,
                      ShutdownManager pShutdownManager, CFA pCFA)
                      throws InvalidConfigurationException, CPAException {
    super(pAlgorithm, pCPA, pConfig, pLogger, pReachedSetFactory, pShutdownManager, pCFA,
        new BMCStatistics(),
        false /* no invariant generator */);
    pConfig.inject(this);

    cpa = pCPA;
    config = pConfig;
    cfa = pCFA;

    PredicateCPA predCpa = CPAs.retrieveCPA(cpa, PredicateCPA.class);
    if (predCpa == null) {
      throw new InvalidConfigurationException("PredicateCPA needed for BMCAlgorithm");
    }
    solver = predCpa.getSolver();
    fmgr = solver.getFormulaManager();
    bfmgr = fmgr.getBooleanFormulaManager();
    pmgr = predCpa.getPathFormulaManager();
    MachineModel machineModel = pCFA.getMachineModel();

    assignmentToPathAllocator = new AssignmentToPathAllocator(config, shutdownNotifier, pLogger, machineModel);
    argPathExporter = new ARGPathExporter(config, logger, cfa);
  }

  @Override
  public AlgorithmStatus run(final ReachedSet reachedSet) throws CPAException, InterruptedException {
    try {
      return super.run(reachedSet);
    } catch (SolverException e) {
      throw new CPAException("Solver Failure", e);
    } finally {
      invariantGenerator.cancel();
    }
  }

  @Override
  protected CandidateGenerator getCandidateInvariants() {
    if (getTargetLocations().isEmpty() || !cfa.getAllLoopHeads().isPresent()) {
      return CandidateGenerator.EMPTY_GENERATOR;
    } else {
      Set<CFANode> loopHeads = getLoopHeads();
      return new StaticCandidateProvider(
          Sets.<CandidateInvariant>newHashSet(new TargetLocationCandidateInvariant(loopHeads)));
    }
  }

  @Override
  protected boolean boundedModelCheck(final ReachedSet pReachedSet, final ProverEnvironment pProver, CandidateInvariant pInductionProblem) throws CPATransferException, InterruptedException, SolverException {
    if (!checkTargetStates) {
      return true;
    }

    return super.boundedModelCheck(pReachedSet, pProver, pInductionProblem);
  }

  /**
   * This method tries to find a feasible path to (one of) the target state(s).
   * It does so by asking the solver for a satisfying assignment.
   */
  @Override
  protected void analyzeCounterexample(
      final BooleanFormula pCounterexampleFormula,
      final ReachedSet pReachedSet,
      final ProverEnvironment pProver)
      throws CPATransferException, InterruptedException {
    if (!(cpa instanceof ARGCPA)) {
      logger.log(Level.INFO, "Error found, but error path cannot be created without ARGCPA");
      return;
    }

    stats.errorPathCreation.start();
    try {
      logger.log(Level.INFO, "Error found, creating error path");

      Set<ARGState> targetStates = from(pReachedSet).filter(IS_TARGET_STATE).filter(ARGState.class).toSet();

      final boolean shouldCheckBranching;
      if (targetStates.size() == 1) {
        ARGState state = Iterables.getOnlyElement(targetStates);
        while (state.getParents().size() == 1 && state.getChildren().size() <= 1) {
          state = Iterables.getOnlyElement(state.getParents());
        }
        shouldCheckBranching = (state.getParents().size() > 1)
            || (state.getChildren().size() > 1);
      } else {
        shouldCheckBranching = true;
      }

      if (shouldCheckBranching) {
        Iterable<ARGState> arg = from(pReachedSet).filter(ARGState.class);

        // get the branchingFormula
        // this formula contains predicates for all branches we took
        // this way we can figure out which branches make a feasible path
        BooleanFormula branchingFormula = pmgr.buildBranchingFormula(arg);

        if (bfmgr.isTrue(branchingFormula)) {
          logger.log(Level.WARNING, "Could not create error path because of missing branching information!");
          return;
        }

        // add formula to solver environment
        pProver.push(branchingFormula);
      }

      List<ValueAssignment> model;
      try {
        // need to ask solver for satisfiability again,
        // otherwise model doesn't contain new predicates
        boolean stillSatisfiable = !pProver.isUnsat();

        if (!stillSatisfiable) {
          // should not occur
          logger.log(Level.WARNING, "Could not create error path information because of inconsistent branching information!");
          return;
        }

        model = pProver.getModelAssignments();

      } catch (SolverException e) {
        logger.log(Level.WARNING, "Solver could not produce model, cannot create error path.");
        logger.logDebugException(e);
        return;

      } finally {
        if (shouldCheckBranching) {
          pProver.pop(); // remove branchingFormula
        }
      }


      // get precise error path
      Multimap<Integer, Integer> branchingInformation = pmgr.getBranchingPredicateValuesFromModel(model);
      ARGState root = (ARGState)pReachedSet.getFirstState();

      ARGPath targetPath;
      try {
        targetPath = ARGUtils.getPathFromBranchingInformation(root, pReachedSet.asCollection(), branchingInformation);
      } catch (IllegalArgumentException e) {
        logger.logUserException(Level.WARNING, e, "Could not create error path");
        return;
      }

      BooleanFormula cexFormula = pCounterexampleFormula;

      // replay error path for a more precise satisfying assignment
      PathChecker pathChecker;
      try {
        Solver solver = this.solver;
        PathFormulaManager pmgr = this.pmgr;

        if (solver.getVersion().toLowerCase().contains("smtinterpol")) {
          // SMTInterpol does not support reusing the same solver
          solver = Solver.create(config, logger, shutdownNotifier);
          FormulaManagerView formulaManager = solver.getFormulaManager();
          pmgr = new PathFormulaManagerImpl(formulaManager, config, logger, shutdownNotifier, cfa, AnalysisDirection.FORWARD);
          // cannot dump pCounterexampleFormula, PathChecker would use wrong FormulaManager for it
          cexFormula = solver.getFormulaManager().getBooleanFormulaManager().makeBoolean(true);
        }

        pathChecker = new PathChecker(config, logger, pmgr, solver, assignmentToPathAllocator);

      } catch (InvalidConfigurationException e) {
        // Configuration has somehow changed and can no longer be used to create the solver and path formula manager
        logger.logUserException(Level.WARNING, e, "Could not replay error path to get a more precise model");
        return;
      }
<<<<<<< HEAD

      CounterexampleTraceInfo cexInfo =
          CounterexampleTraceInfo.feasible(
              ImmutableList.<BooleanFormula>of(cexFormula), model, branchingInformation);
      CounterexampleInfo counterexample =
          pathChecker.createCounterexample(targetPath, cexInfo, shouldCheckBranching);
      counterexample.getTargetPath().getLastState().addCounterexampleInformation(counterexample);
=======
      ((ARGCPA) cpa).addFeasibleCounterexample(targetPath.getLastState(), counterexample);
>>>>>>> aaaa126a

    } finally {
      stats.errorPathCreation.stop();
    }
  }

  @Override
  public void collectStatistics(Collection<Statistics> pStatsCollection) {
    super.collectStatistics(pStatsCollection);
    pStatsCollection.add(
        new Statistics() {

          @Override
          public void printStatistics(PrintStream pOut, Result pResult, ReachedSet pReached) {
            ARGState rootState =
                AbstractStates.extractStateByType(pReached.getFirstState(), ARGState.class);
            if (rootState != null && invariantsExport != null) {
              try (Writer w = MoreFiles.openOutputFile(invariantsExport, StandardCharsets.UTF_8)) {
                argPathExporter.writeProofWitness(
                    w,
                    rootState,
                    Predicates.alwaysTrue(),
                    Predicates.alwaysTrue(),
                    GraphBuilder.CFA_FULL,
                    new InvariantProvider() {

                      @Override
                      public ExpressionTree<Object> provideInvariantFor(
                          CFAEdge pCFAEdge,
                          Optional<? extends Collection<? extends ARGState>> pStates) {
                        try {
                          CFANode node = pCFAEdge.getSuccessor();
                          ExpressionTree<Object> result =
                              invariantGenerator.getAsExpressionTree().getInvariantFor(node);
                          if (ExpressionTrees.getFalse().equals(result) && !pStates.isPresent()) {
                            return ExpressionTrees.getTrue();
                          }
                          return result;

                        } catch (CPAException e) {
                          return ExpressionTrees.getTrue();
                        } catch (InterruptedException e) {
                          return ExpressionTrees.getTrue();
                        }
                      }
                    });
              } catch (IOException e) {
                logger.logUserException(
                    Level.WARNING, e, "Could not write invariants to file " + invariantsExport);
              }
            }
          }

          @Override
          public String getName() {
            return null; // return null because we do not print statistics
          }
        });
  }
}<|MERGE_RESOLUTION|>--- conflicted
+++ resolved
@@ -26,16 +26,8 @@
 import static com.google.common.collect.FluentIterable.from;
 import static org.sosy_lab.cpachecker.util.AbstractStates.IS_TARGET_STATE;
 
-<<<<<<< HEAD
-import com.google.common.base.Optional;
-import com.google.common.base.Predicates;
-import com.google.common.collect.ImmutableList;
-import com.google.common.collect.Iterables;
-import com.google.common.collect.Sets;
-=======
 import java.util.Set;
 import java.util.logging.Level;
->>>>>>> aaaa126a
 
 import org.sosy_lab.common.ShutdownManager;
 import org.sosy_lab.common.configuration.Configuration;
@@ -43,34 +35,25 @@
 import org.sosy_lab.common.configuration.InvalidConfigurationException;
 import org.sosy_lab.common.configuration.Option;
 import org.sosy_lab.common.configuration.Options;
-import org.sosy_lab.common.io.MoreFiles;
+import org.sosy_lab.common.io.PathTemplate;
 import org.sosy_lab.common.log.LogManager;
 import org.sosy_lab.cpachecker.cfa.CFA;
-import org.sosy_lab.cpachecker.cfa.model.CFAEdge;
-import org.sosy_lab.cpachecker.cfa.model.CFANode;
 import org.sosy_lab.cpachecker.cfa.types.MachineModel;
 import org.sosy_lab.cpachecker.core.AnalysisDirection;
-import org.sosy_lab.cpachecker.core.CPAcheckerResult.Result;
+import org.sosy_lab.cpachecker.core.CounterexampleInfo;
 import org.sosy_lab.cpachecker.core.algorithm.Algorithm;
-import org.sosy_lab.cpachecker.core.counterexample.CounterexampleInfo;
+import org.sosy_lab.cpachecker.core.counterexample.RichModel;
 import org.sosy_lab.cpachecker.core.interfaces.ConfigurableProgramAnalysis;
-import org.sosy_lab.cpachecker.core.interfaces.Statistics;
 import org.sosy_lab.cpachecker.core.reachedset.ReachedSet;
 import org.sosy_lab.cpachecker.core.reachedset.ReachedSetFactory;
 import org.sosy_lab.cpachecker.cpa.arg.ARGCPA;
 import org.sosy_lab.cpachecker.cpa.arg.ARGPath;
-import org.sosy_lab.cpachecker.cpa.arg.ARGPathExporter;
 import org.sosy_lab.cpachecker.cpa.arg.ARGState;
 import org.sosy_lab.cpachecker.cpa.arg.ARGUtils;
-import org.sosy_lab.cpachecker.cpa.arg.GraphBuilder;
-import org.sosy_lab.cpachecker.cpa.arg.InvariantProvider;
 import org.sosy_lab.cpachecker.cpa.predicate.PredicateCPA;
 import org.sosy_lab.cpachecker.exceptions.CPAException;
 import org.sosy_lab.cpachecker.exceptions.CPATransferException;
-import org.sosy_lab.cpachecker.util.AbstractStates;
 import org.sosy_lab.cpachecker.util.CPAs;
-import org.sosy_lab.cpachecker.util.expressions.ExpressionTree;
-import org.sosy_lab.cpachecker.util.expressions.ExpressionTrees;
 import org.sosy_lab.cpachecker.util.predicates.AssignmentToPathAllocator;
 import org.sosy_lab.cpachecker.util.predicates.PathChecker;
 import org.sosy_lab.cpachecker.util.predicates.interpolation.CounterexampleTraceInfo;
@@ -79,28 +62,14 @@
 import org.sosy_lab.cpachecker.util.predicates.smt.BooleanFormulaManagerView;
 import org.sosy_lab.cpachecker.util.predicates.smt.FormulaManagerView;
 import org.sosy_lab.cpachecker.util.predicates.smt.Solver;
+import org.sosy_lab.solver.Model;
 import org.sosy_lab.solver.SolverException;
 import org.sosy_lab.solver.api.BooleanFormula;
-import org.sosy_lab.solver.api.Model.ValueAssignment;
 import org.sosy_lab.solver.api.ProverEnvironment;
 
-<<<<<<< HEAD
-import java.io.IOException;
-import java.io.PrintStream;
-import java.io.Writer;
-import java.nio.charset.StandardCharsets;
-import java.nio.file.Path;
-import java.nio.file.Paths;
-import java.util.Collection;
-import java.util.List;
-import java.util.Map;
-import java.util.Set;
-import java.util.logging.Level;
-=======
 import com.google.common.collect.Iterables;
 import com.google.common.collect.Multimap;
 import com.google.common.collect.Sets;
->>>>>>> aaaa126a
 
 @Options(prefix="bmc")
 public class BMCAlgorithm extends AbstractBMCAlgorithm implements Algorithm {
@@ -111,9 +80,9 @@
       + "cpa.predicate.targetStateSatCheck=true.")
   private boolean checkTargetStates = true;
 
-  @Option(secure=true, description="Export auxiliary invariants used for induction.")
+  @Option(secure=true, description="dump counterexample formula to file")
   @FileOption(FileOption.Type.OUTPUT_FILE)
-  private Path invariantsExport = Paths.get("invariants.graphml");
+  private PathTemplate dumpCounterexampleFormula = PathTemplate.ofFormatString("ErrorPath.%d.smt2");
 
   private final ConfigurableProgramAnalysis cpa;
 
@@ -125,8 +94,6 @@
   private final Configuration config;
   private final CFA cfa;
   private final AssignmentToPathAllocator assignmentToPathAllocator;
-
-  private final ARGPathExporter argPathExporter;
 
   public BMCAlgorithm(Algorithm pAlgorithm, ConfigurableProgramAnalysis pCPA,
                       Configuration pConfig, LogManager pLogger,
@@ -150,10 +117,9 @@
     fmgr = solver.getFormulaManager();
     bfmgr = fmgr.getBooleanFormulaManager();
     pmgr = predCpa.getPathFormulaManager();
-    MachineModel machineModel = pCFA.getMachineModel();
+    MachineModel machineModel = predCpa.getMachineModel();
 
     assignmentToPathAllocator = new AssignmentToPathAllocator(config, shutdownNotifier, pLogger, machineModel);
-    argPathExporter = new ARGPathExporter(config, logger, cfa);
   }
 
   @Override
@@ -169,12 +135,10 @@
 
   @Override
   protected CandidateGenerator getCandidateInvariants() {
-    if (getTargetLocations().isEmpty() || !cfa.getAllLoopHeads().isPresent()) {
+    if (getTargetLocations().isEmpty()) {
       return CandidateGenerator.EMPTY_GENERATOR;
     } else {
-      Set<CFANode> loopHeads = getLoopHeads();
-      return new StaticCandidateProvider(
-          Sets.<CandidateInvariant>newHashSet(new TargetLocationCandidateInvariant(loopHeads)));
+      return new StaticCandidateProvider(Sets.<CandidateInvariant>newHashSet(TargetLocationCandidateInvariant.INSTANCE));
     }
   }
 
@@ -192,10 +156,7 @@
    * It does so by asking the solver for a satisfying assignment.
    */
   @Override
-  protected void analyzeCounterexample(
-      final BooleanFormula pCounterexampleFormula,
-      final ReachedSet pReachedSet,
-      final ProverEnvironment pProver)
+  protected void analyzeCounterexample(final ReachedSet pReachedSet, final ProverEnvironment pProver)
       throws CPATransferException, InterruptedException {
     if (!(cpa instanceof ARGCPA)) {
       logger.log(Level.INFO, "Error found, but error path cannot be created without ARGCPA");
@@ -237,8 +198,10 @@
         pProver.push(branchingFormula);
       }
 
-      List<ValueAssignment> model;
+      Model model;
+
       try {
+
         // need to ask solver for satisfiability again,
         // otherwise model doesn't contain new predicates
         boolean stillSatisfiable = !pProver.isUnsat();
@@ -249,7 +212,7 @@
           return;
         }
 
-        model = pProver.getModelAssignments();
+        model = pProver.getModel();
 
       } catch (SolverException e) {
         logger.log(Level.WARNING, "Solver could not produce model, cannot create error path.");
@@ -275,98 +238,56 @@
         return;
       }
 
-      BooleanFormula cexFormula = pCounterexampleFormula;
+      // create and store CounterexampleInfo object
+      CounterexampleInfo counterexample;
+
 
       // replay error path for a more precise satisfying assignment
-      PathChecker pathChecker;
-      try {
-        Solver solver = this.solver;
-        PathFormulaManager pmgr = this.pmgr;
-
-        if (solver.getVersion().toLowerCase().contains("smtinterpol")) {
-          // SMTInterpol does not support reusing the same solver
+      Solver solver = this.solver;
+      PathFormulaManager pmgr = this.pmgr;
+
+      // SMTInterpol does not support reusing the same solver
+      if (solver.getVersion().toLowerCase().contains("smtinterpol")) {
+        try {
           solver = Solver.create(config, logger, shutdownNotifier);
           FormulaManagerView formulaManager = solver.getFormulaManager();
           pmgr = new PathFormulaManagerImpl(formulaManager, config, logger, shutdownNotifier, cfa, AnalysisDirection.FORWARD);
-          // cannot dump pCounterexampleFormula, PathChecker would use wrong FormulaManager for it
-          cexFormula = solver.getFormulaManager().getBooleanFormulaManager().makeBoolean(true);
-        }
-
-        pathChecker = new PathChecker(config, logger, pmgr, solver, assignmentToPathAllocator);
-
-      } catch (InvalidConfigurationException e) {
-        // Configuration has somehow changed and can no longer be used to create the solver and path formula manager
+        } catch (InvalidConfigurationException e) {
+          // Configuration has somehow changed and can no longer be used to create the solver and path formula manager
+          logger.logUserException(Level.WARNING, e, "Could not replay error path to get a more precise model");
+          return;
+        }
+      }
+      try {
+        PathChecker pathChecker = new PathChecker(logger, pmgr, solver, assignmentToPathAllocator);
+        CounterexampleTraceInfo info = pathChecker.checkPath(targetPath);
+
+        if (info.isSpurious()) {
+          logger.log(Level.WARNING, "Inconsistent replayed error path!");
+          counterexample = CounterexampleInfo.feasible(targetPath, RichModel
+              .of(model));
+
+        } else {
+          counterexample = CounterexampleInfo.feasible(targetPath, info.getModel());
+
+          counterexample.addFurtherInformation(
+              solver.getFormulaManager().dumpFormula(
+                  solver.getFormulaManager().getBooleanFormulaManager().and(
+                      info.getCounterExampleFormulas()
+                  )),
+              dumpCounterexampleFormula);
+        }
+
+      } catch (SolverException | CPATransferException e) {
+        // path is now suddenly a problem
         logger.logUserException(Level.WARNING, e, "Could not replay error path to get a more precise model");
-        return;
-      }
-<<<<<<< HEAD
-
-      CounterexampleTraceInfo cexInfo =
-          CounterexampleTraceInfo.feasible(
-              ImmutableList.<BooleanFormula>of(cexFormula), model, branchingInformation);
-      CounterexampleInfo counterexample =
-          pathChecker.createCounterexample(targetPath, cexInfo, shouldCheckBranching);
-      counterexample.getTargetPath().getLastState().addCounterexampleInformation(counterexample);
-=======
+        counterexample = CounterexampleInfo.feasible(targetPath, RichModel
+            .of(model));
+      }
       ((ARGCPA) cpa).addFeasibleCounterexample(targetPath.getLastState(), counterexample);
->>>>>>> aaaa126a
 
     } finally {
       stats.errorPathCreation.stop();
     }
   }
-
-  @Override
-  public void collectStatistics(Collection<Statistics> pStatsCollection) {
-    super.collectStatistics(pStatsCollection);
-    pStatsCollection.add(
-        new Statistics() {
-
-          @Override
-          public void printStatistics(PrintStream pOut, Result pResult, ReachedSet pReached) {
-            ARGState rootState =
-                AbstractStates.extractStateByType(pReached.getFirstState(), ARGState.class);
-            if (rootState != null && invariantsExport != null) {
-              try (Writer w = MoreFiles.openOutputFile(invariantsExport, StandardCharsets.UTF_8)) {
-                argPathExporter.writeProofWitness(
-                    w,
-                    rootState,
-                    Predicates.alwaysTrue(),
-                    Predicates.alwaysTrue(),
-                    GraphBuilder.CFA_FULL,
-                    new InvariantProvider() {
-
-                      @Override
-                      public ExpressionTree<Object> provideInvariantFor(
-                          CFAEdge pCFAEdge,
-                          Optional<? extends Collection<? extends ARGState>> pStates) {
-                        try {
-                          CFANode node = pCFAEdge.getSuccessor();
-                          ExpressionTree<Object> result =
-                              invariantGenerator.getAsExpressionTree().getInvariantFor(node);
-                          if (ExpressionTrees.getFalse().equals(result) && !pStates.isPresent()) {
-                            return ExpressionTrees.getTrue();
-                          }
-                          return result;
-
-                        } catch (CPAException e) {
-                          return ExpressionTrees.getTrue();
-                        } catch (InterruptedException e) {
-                          return ExpressionTrees.getTrue();
-                        }
-                      }
-                    });
-              } catch (IOException e) {
-                logger.logUserException(
-                    Level.WARNING, e, "Could not write invariants to file " + invariantsExport);
-              }
-            }
-          }
-
-          @Override
-          public String getName() {
-            return null; // return null because we do not print statistics
-          }
-        });
-  }
 }
--- conflicted
+++ resolved
@@ -25,13 +25,7 @@
 
 import static com.google.common.base.Preconditions.checkNotNull;
 
-<<<<<<< HEAD
-import org.sosy_lab.cpachecker.cfa.ast.ASimpleDeclarations;
-import org.sosy_lab.cpachecker.cfa.ast.CFileLocation;
-import org.sosy_lab.cpachecker.cfa.ast.c.CSimpleDeclaration;
-=======
 import java.util.List;
->>>>>>> eb2e1a9d
 
 import com.google.common.base.Strings;
 import com.google.common.collect.ImmutableList;
@@ -111,10 +105,8 @@
    * This is the declaration of a member of a composite type.
    * It contains a type and an optional name.
    */
-<<<<<<< HEAD
-  public static final class CCompositeTypeMemberDeclaration extends ASimpleDeclarations implements CSimpleDeclaration {
-=======
   public static final class CCompositeTypeMemberDeclaration {
+
 
 
     private final CType    type;
@@ -122,28 +114,27 @@
 
     public CCompositeTypeMemberDeclaration(CType pType,
                                            String pName) {
+
       type = checkNotNull(pType);
       name = pName;
 
     }
 
-    public CType getType() {
+
+
+    public CType getType(){
       return type;
-    }
+  }
+
 
     public String getName() {
       return name;
     }
->>>>>>> eb2e1a9d
+
 
     public String toASTString() {
       String name = Strings.nullToEmpty(getName());
       return getType().toASTString(name) + ";";
-    }
-
-    @Override
-    public CType getType(){
-      return (CType ) type;
     }
 
   }

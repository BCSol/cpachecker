# ------------------------------------------------------------------
# This configuration file uses explicit analysis
# in a model-checking configuration.
# Errors found are verified by CBMC.
#
# This configuration uses a CEGAR approach, by only tracking
# "important" variables. The analysis is backed by a PredicateCPA
# in the ABE-L configuration.
# ------------------------------------------------------------------

cpa                     = cpa.arg.ARGCPA
ARGCPA.cpa              = cpa.functionpointer.FunctionPointerCPA
FunctionPointerCPA.cpa  = cpa.composite.CompositeCPA
CompositeCPA.cpas       = cpa.location.LocationCPA,cpa.callstack.CallstackCPA,cpa.explicit.ExplicitCPA,cpa.predicate.PredicateCPA,cpa.conditions.global.GlobalConditionsCPA,cpa.conditions.path.PathConditionsCPA

# this automaton defines which locations are the error locations
specification = specification/sv-comp.spc

<<<<<<< HEAD
analysis.traversal.order               = bfs
analysis.traversal.useReversePostorder = true
analysis.traversal.useCallstack        = true

analysis.useCBMC                       = true

analysis.useRefinement                 = true
cegar.refiner                          = cpa.explicit.refiner.DelegatingExplicitRefiner

# add variables to precision in whole scope of respective variable, not only at specific location
cpa.explicit.precision.refinement.useScopedInterpolation = true

cpa.composite.precAdjust                                 = OMNISCIENT

cpa.conditions.path.condition                            = AssignmentsInPathCondition
cpa.explicit.precision.path.defaultThreshold             = 22


cpa.predicate.blk.alwaysAtFunctions = true
cpa.predicate.blk.alwaysAtLoops     = true

cpa.conditions.global.time.wall = 15min

=======
# drop variables from abstract state once they have more then 22 distinct assignments along the current path
cpa.conditions.path.condition                 = AssignmentsInPathCondition
cpa.conditions.path.assignments.threshold     = 22
>>>>>>> 21982e81

output.disable         = true
statistics.memory      = false
cpa.arg.errorPath.file = ErrorPath.txt <|MERGE_RESOLUTION|>--- conflicted
+++ resolved
@@ -1,50 +1,27 @@
 # ------------------------------------------------------------------
-# This configuration file uses explicit analysis
-# in a model-checking configuration.
-# Errors found are verified by CBMC.
-#
-# This configuration uses a CEGAR approach, by only tracking
-# "important" variables. The analysis is backed by a PredicateCPA
-# in the ABE-L configuration.
+# This configuration file uses explicit analysis of integer
+# variables in a model-checking configuration.
+# CBMC is used to cross-check counterexamples.
+# This configuration makes use of a CEGAR approach, by only tracking
+# variables that are found, via interpolation, to be relevant to the
+# error.
+# To counter the imprecision of the explicit domain, a predicate
+# analysis in the ABE-lf configuration is used to increase the
+# precision.
+# Furthemore, variables that have more then 22 distinct values along
+# a path are dropped in the subsequent path exploration.
 # ------------------------------------------------------------------
 
-cpa                     = cpa.arg.ARGCPA
-ARGCPA.cpa              = cpa.functionpointer.FunctionPointerCPA
-FunctionPointerCPA.cpa  = cpa.composite.CompositeCPA
+#include explicitAnalysis-ItpRefiner-ABElf.properties
+
 CompositeCPA.cpas       = cpa.location.LocationCPA,cpa.callstack.CallstackCPA,cpa.explicit.ExplicitCPA,cpa.predicate.PredicateCPA,cpa.conditions.global.GlobalConditionsCPA,cpa.conditions.path.PathConditionsCPA
 
 # this automaton defines which locations are the error locations
 specification = specification/sv-comp.spc
 
-<<<<<<< HEAD
-analysis.traversal.order               = bfs
-analysis.traversal.useReversePostorder = true
-analysis.traversal.useCallstack        = true
-
-analysis.useCBMC                       = true
-
-analysis.useRefinement                 = true
-cegar.refiner                          = cpa.explicit.refiner.DelegatingExplicitRefiner
-
-# add variables to precision in whole scope of respective variable, not only at specific location
-cpa.explicit.precision.refinement.useScopedInterpolation = true
-
-cpa.composite.precAdjust                                 = OMNISCIENT
-
-cpa.conditions.path.condition                            = AssignmentsInPathCondition
-cpa.explicit.precision.path.defaultThreshold             = 22
-
-
-cpa.predicate.blk.alwaysAtFunctions = true
-cpa.predicate.blk.alwaysAtLoops     = true
-
-cpa.conditions.global.time.wall = 15min
-
-=======
 # drop variables from abstract state once they have more then 22 distinct assignments along the current path
 cpa.conditions.path.condition                 = AssignmentsInPathCondition
 cpa.conditions.path.assignments.threshold     = 22
->>>>>>> 21982e81
 
 output.disable         = true
 statistics.memory      = false
